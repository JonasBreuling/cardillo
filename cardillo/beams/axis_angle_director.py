--- conflicted
+++ resolved
@@ -1,19 +1,6 @@
 import numpy as np
 
-from cardillo.math import (
-    cross3,
-<<<<<<< HEAD
-    ax2skew,
-    approx_fprime,
-    # tangent_map_s,
-    e1,
-    Exp_SO3,
-    Log_SO3,
-    Exp_SO3_psi,
-    T_SO3_inv,
-=======
->>>>>>> 5fec4220
-)
+from cardillo.math import cross3
 from cardillo.beams._base import (
     I_TimoshenkoPetrovGalerkinBaseAxisAngle,
     K_TimoshenkoPetrovGalerkinBaseAxisAngle,
