--- conflicted
+++ resolved
@@ -2,18 +2,10 @@
 from scipy.sparse import csc_array, csr_array, eye, bmat
 from scipy.sparse.linalg import splu
 from tqdm import tqdm
-import warnings
-import matplotlib.pyplot as plt
-
-<<<<<<< HEAD
+
 from cardillo.solver import SolverOptions, Solution
-from cardillo.math import fsolve, prox_R0_nm, prox_sphere, approx_fprime
-=======
-from cardillo.math import fsolve, approx_fprime, prox_r, prox_R0_nm, prox_sphere
-from cardillo.solver import Solution, SolverOptions
-from cardillo.utility.coo_matrix import CooMatrix
-from ._base import compute_I_F
->>>>>>> ce7d3216
+from cardillo.math import fsolve, prox_R0_nm, prox_sphere, prox_r, approx_fprime
+from cardillo.math import fsolve, approx_fprime, prox_R0_nm, prox_sphere
 
 
 NEWTON_MAXITER = 4  # maximum number of Newton iterations
@@ -31,8 +23,6 @@
         self.options = options
 
         if options.numerical_jacobian_method:
-            from scipy.sparse import csc_array
-
             self.J_x = lambda x, y: csc_array(
                 approx_fprime(
                     x,
@@ -343,7 +333,8 @@
 
         pbar = tqdm(np.arange(self.t0, self.t1, self.dt))
         for _ in pbar:
-            # only compute optimized proxparameters once per time step
+            # only compute optimized prox-parameters once per time step
+            # TODO: Use self.M, self.W_N and self.W_F from previous time step.
             M = self.system.M(self.tn, self.qn)
             self.prox_r_N = prox_r(
                 self.options.prox_scaling, self.system.W_N(self.tn, self.qn), M
@@ -428,12 +419,12 @@
 
             fixed_point_n_iter_list.append(i_fixed_point)
             newton_n_iter_list.append(i_newton)
-            absolute_error = np.max(np.abs(diff))
-            fixed_point_absolute_errors.append(absolute_error)
+            fixed_point_absolute_error = np.max(np.abs(diff))
+            fixed_point_absolute_errors.append(fixed_point_absolute_error)
 
             # update progress bar
             pbar.set_description(
-                f"t: {tn1:0.2e}s < {self.t1:0.2e}s; |x1 - x0|: {absolute_error:0.2e} (fixed-point: {i_fixed_point}/{self.options.fixed_point_max_iter}; newton: {i_newton}/{self.options.newton_max_iter})"
+                f"t: {tn1:0.2e}s < {self.t1:0.2e}s; |x1 - x0|: {fixed_point_absolute_error:0.2e} (fixed-point: {i_fixed_point}/{self.options.fixed_point_max_iter}; newton: {i_newton}/{self.options.newton_max_iter})"
             )
 
             # compute state
@@ -459,6 +450,7 @@
             t.append(tn1)
             q.append(qn1)
             u.append(un1)
+            # TODO: replace q_dotn1 with dqn1, la_gn1 with dPn1, etc.
             q_dot.append(q_dotn1 / self.dt)
             u_dot.append(u_dotn1 / self.dt)
             P_g.append(la_gn1)
