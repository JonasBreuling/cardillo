--- conflicted
+++ resolved
@@ -9,14 +9,7 @@
 
 # dynamic solvers
 from .scipy_ivp import ScipyIVP
-<<<<<<< HEAD
-from .moreau import (
-    MoreauShifted,
-    MoreauClassical,
-)
-=======
 from .moreau import Moreau
->>>>>>> fff3560a
 from .backward_euler import BackwardEuler
 from .generalized_alpha_first_order import GeneralizedAlphaFirstOrder
 from .nonsmooth_generalized_alpha import (
