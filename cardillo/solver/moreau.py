import numpy as np
from scipy.sparse import csr_matrix, csc_matrix, bmat
from scipy.sparse.linalg import splu
from tqdm import tqdm

from cardillo.solver import Solution, compute_I_F, SolverOptions
from cardillo.math import prox_R0_np, prox_sphere


class Moreau:
    def __init__(self, system, t1, dt, options=SolverOptions()):
        self.system = system

        # integration time
        t0 = system.t0
        self.t1 = (
            t1 if t1 > t0 else ValueError("t1 must be larger than initial time t0.")
        )
        self.dt = dt
        self.t = np.arange(t0, self.t1 + self.dt, self.dt)

<<<<<<< HEAD
        self.fix_point_error_function = error_function
        self.atol = atol
        self.max_iter = max_iter
        self.continue_with_unconverged = continue_with_unconverged
        if alpha is not None:
            self.system.alpha = alpha

        self.nq = self.system.nq
        self.nu = self.system.nu
        self.nla_g = self.system.nla_g
        self.nla_gamma = self.system.nla_gamma
        self.nla_N = self.system.nla_N
        self.nla_F = self.system.nla_F
        self.nR_smooth = self.nu + self.nla_g + self.nla_gamma
        self.nR = self.nR_smooth + self.nla_N + self.nla_F

        # connectivity matrix of normal force directions and friction force directions
        self.NF_connectivity = self.system.NF_connectivity

        # initial conditions
        self.tn = system.t0
        self.qn = system.q0
        self.un = system.u0
        self.q_dotn = system.q_dot0
        self.u_dotn = system.u_dot0
        la_g0 = system.la_g0
        la_gamma0 = system.la_gamma0
        la_N0 = system.la_N0
        la_F0 = system.la_F0

        # consistent initial percussion
        self.P_gn = la_g0 * dt
        self.P_gamman = la_gamma0 * dt
        self.P_Nn = la_N0 * dt
        self.P_Fn = la_F0 * dt

        self.split_x = np.array(
            [
                self.nu,
                self.nu + self.nla_g,
            ],
            dtype=int,
        )
        self.x = np.concatenate(
            (
                self.un,
                self.P_gn,
                self.P_gamman,
            )
        )
        self.x0 = self.x.copy()

    def p(self, z, lu_A, b, W_N, W_F, I_N, I_F, tn1, qn1, un, prox_r_N, prox_r_F, mu):
        P_N = z[: self.nla_N]
        P_F = z[self.nla_N :]

        un1, _, _ = np.array_split(self.x, self.split_x)

        # fixed-point update normal direction
        P_N[I_N] = prox_R0_np(
            P_N[I_N] - prox_r_N[I_N] * self.system.xi_N(tn1, qn1, un, un1)[I_N]
        )

        # fixed-point update friction (Gauss-Seidel)
        xi_F = self.system.xi_F(tn1, qn1, un, un1)
        for i_N, i_F in enumerate(self.NF_connectivity):
            if I_N[i_N] and len(i_F):
                P_F[i_F] = prox_sphere(
                    P_F[i_F] - prox_r_F[i_N] * xi_F[i_F],
                    mu[i_N] * P_N[i_N],
                )
        # update rhs
        bb = b.copy()
        bb[: self.nu] += W_N[:, I_N] @ P_N[I_N] + W_F[:, I_F] @ P_F[I_F]

        # solve for new velocities and Lagrange multipliers of bilateral constraints
        self.x0 = self.x.copy()
        self.x = lu_A.solve(bb)

        return np.concatenate([P_N, P_F])

    def step(self):
        # general quantities
        dt = self.dt
        un = self.un
        tn1 = self.tn + dt

        # explicit position update with projection
        qn1 = self.qn + dt * self.system.q_dot(self.tn, self.qn, un)
        qn1, un = self.system.step_callback(tn1, qn1, un)

        # get quantities from model
        M = self.system.M(tn1, qn1)
        h = self.system.h(tn1, qn1, un)
        W_g = self.system.W_g(tn1, qn1)
        W_gamma = self.system.W_gamma(tn1, qn1)
        chi_g = self.system.g_dot(tn1, qn1, np.zeros_like(un))
        chi_gamma = self.system.gamma(tn1, qn1, np.zeros_like(un))

        # Build matrix A for computation of new velocities and bilateral constraint percussions
        # M (uk1 - uk) - dt h - W_g P_g - W_gamma P_gamma - W_gN P_N - W_gT P_T = 0
        # -(W_g.T @ uk1 + chi_g) = 0
        # -(W_gamma.T @ uk1 + chi_gamma) = 0
        # fmt: off
        A = bmat([[         M, -W_g, -W_gamma], \
                  [    -W_g.T, None,     None], \
                  [-W_gamma.T, None,     None]], format="csc")
        # fmt: on

        # perform LU decomposition only once since matrix A is constant in
        # each time step saves alot work in the fixed point iteration
        lu_A = splu(A)

        # initial right hand side without contact forces
        b = np.concatenate(
            (
                M @ un + dt * h,
                chi_g,
                chi_gamma,
            )
        )

        # solve for initial velocities and percussions of the bilateral
        # constraints for the fixed point iteration
        self.x = lu_A.solve(b)

        P_Nn1 = np.zeros(self.nla_N, dtype=float)
        P_Fn1 = np.zeros(self.nla_F, dtype=float)

        converged = True
        error = 0
        j = 0

        # identify active contacts
        I_N = self.system.g_N(tn1, qn1) <= 0

        # only enter fixed-point loop if any contact is active
        if np.any(I_N):
            # note: we use csc_matrix for efficient column slicing later,
            # see https://docs.scipy.org/doc/scipy/reference/generated/scipy.sparse.csc_array.html#scipy.sparse.csc_array
            W_N = self.system.W_N(tn1, qn1, scipy_matrix=csc_matrix)
            W_F = self.system.W_F(tn1, qn1, scipy_matrix=csc_matrix)

            # identify active tangent contacts based on active normal contacts and
            # NF-connectivity lists
            # self.I_F = self.NF_connectivity[I_N]
            I_F = compute_I_F(I_N, self.system.NF_connectivity)

            # compute new estimates for prox parameters and get friction coefficient
            prox_r_N = self.system.prox_r_N(tn1, qn1)
            prox_r_F = self.system.prox_r_F(tn1, qn1)
            mu = self.system.mu
            z0 = z = np.concatenate([self.P_Nn, self.P_Fn])
            for j in range(self.max_iter):
                z = self.p(
                    z0,
                    lu_A,
                    b,
                    W_N,
                    W_F,
                    I_N,
                    I_F,
                    tn1,
                    qn1,
                    un,
                    prox_r_N,
                    prox_r_F,
                    mu,
                )

                # check for convergence of percussions
                # error = self.fix_point_error_function(z - z0)

                # check for convergence of velocities
                error = self.fix_point_error_function(
                    self.x[: self.nu] - self.x0[: self.nu]
                )

                converged = error < self.atol
                if converged:
                    P_Nn1[I_N] = z[: self.nla_N][I_N]
                    P_Fn1[I_F] = z[self.nla_N :][I_F]
                    break
                z0 = z

        un1, P_gn1, P_gamman1 = np.array_split(self.x, self.split_x)

        return (converged, j, error), tn1, qn1, un1, P_gn1, P_gamman1, P_Nn1, P_Fn1

    def solve(self):
        # lists storing output variables
        q = [self.qn]
        u = [self.un]
        P_g = [self.P_gn]
        P_gamma = [self.P_gamman]
        P_N = [self.P_Nn]
        P_F = [self.P_Fn]

        nfrac = 100
        pbar = tqdm(self.t[1:], leave=True, mininterval=0.5, miniters=nfrac)
        for _ in pbar:
            (
                (converged, j, error),
                tn1,
                qn1,
                un1,
                P_gn1,
                P_gamman1,
                P_Nn1,
                P_Fn1,
            ) = self.step()
            pbar.set_description(
                f"t: {tn1:0.2e}; fixed-point iterations: {j+1}; error: {error:.3e}"
            )
            if not converged:
                if self.continue_with_unconverged:
                    print(
                        f"fixed-point iteration not converged after {j+1} iterations with error: {error:.5e}"
                    )
                else:
                    raise RuntimeError(
                        f"fixed-point iteration not converged after {j+1} iterations with error: {error:.5e}"
                    )

            qn1, un1 = self.system.step_callback(tn1, qn1, un1)

            q.append(qn1)
            u.append(un1)
            P_g.append(P_gn1)
            P_gamma.append(P_gamman1)
            P_N.append(P_Nn1)
            P_F.append(P_Fn1)

            # update local variables for accepted time step
            (
                self.tn,
                self.qn,
                self.un,
                self.P_gn,
                self.P_gamman,
                self.P_Nn,
                self.P_Fn,
            ) = (tn1, qn1, un1, P_gn1, P_gamman1, P_Nn1, P_Fn1)

        return Solution(
            system=self.system,
            t=np.array(self.t),
            q=np.array(q),
            u=np.array(u),
            la_g=np.array(P_g) / self.dt,
            la_gamma=np.array(P_gamma) / self.dt,
            la_N=np.array(P_N) / self.dt,
            la_F=np.array(P_F) / self.dt,
            P_g=np.array(P_g),
            P_gamma=np.array(P_gamma),
            P_N=np.array(P_N),
            P_F=np.array(P_F),
        )


class MoreauClassical:
    def __init__(
        self,
        system,
        t1,
        dt,
        atol=1e-8,
        max_iter=1000,
        error_function=lambda x: np.max(np.abs(x)),
        continue_with_unconverged=True,
    ):
        self.system = system

        # integration time
        t0 = system.t0
        self.t1 = (
            t1 if t1 > t0 else ValueError("t1 must be larger than initial time t0.")
        )
        self.dt = dt
        self.t = np.arange(t0, self.t1 + self.dt, self.dt)

        self.fix_point_error_function = error_function
        self.atol = atol
        self.max_iter = max_iter
        self.continue_with_unconverged = continue_with_unconverged
=======
        self.options = options
>>>>>>> fff3560a

        self.nq = self.system.nq
        self.nu = self.system.nu
        self.nla_g = self.system.nla_g
        self.nla_gamma = self.system.nla_gamma
        self.nla_N = self.system.nla_N
        self.nla_F = self.system.nla_F
        self.nR_smooth = self.nu + self.nla_g + self.nla_gamma
        self.nR = self.nR_smooth + self.nla_N + self.nla_F

        # connectivity matrix of normal force directions and friction force directions
        self.NF_connectivity = self.system.NF_connectivity

        # initial conditions
        self.tn = system.t0
        self.qn = system.q0
        self.un = system.u0
        self.q_dotn = system.q_dot0
        self.u_dotn = system.u_dot0
        la_g0 = system.la_g0
        la_gamma0 = system.la_gamma0
        la_N0 = system.la_N0
        la_F0 = system.la_F0

        # consistent initial percussion
        self.P_gn = la_g0 * dt
        self.P_gamman = la_gamma0 * dt
        self.P_Nn = la_N0 * dt
        self.P_Fn = la_F0 * dt

        self.split_x = np.array(
            [
                self.nu,
                self.nu + self.nla_g,
            ],
            dtype=int,
        )
        self.x = np.concatenate(
            (
                self.un,
                self.P_gn,
                self.P_gamman,
            )
        )
        self.x0 = self.x.copy()

    def p(self, z, lu_A, b, W_N, W_F, I_N, I_F, tn1, qn1, un, prox_r_N, prox_r_F, mu):
        P_N = z[: self.nla_N]
        P_F = z[self.nla_N :]

        un1, _, _ = np.array_split(self.x, self.split_x)

        # fixed-point update normal direction
        P_N[I_N] = prox_R0_np(
            P_N[I_N] - prox_r_N[I_N] * self.system.xi_N(tn1, qn1, un, un1)[I_N]
        )

        # fixed-point update friction (Gauss-Seidel)
        xi_F = self.system.xi_F(tn1, qn1, un, un1)
        for i_N, i_F in enumerate(self.NF_connectivity):
            if I_N[i_N] and len(i_F):
                P_F[i_F] = prox_sphere(
                    P_F[i_F] - prox_r_F[i_N] * xi_F[i_F],
                    mu[i_N] * P_N[i_N],
                )

        # update rhs
        bb = b.copy()
        bb[: self.nu] += W_N[:, I_N] @ P_N[I_N] + W_F[:, I_F] @ P_F[I_F]

        # solve for new velocities and Lagrange multipliers of bilateral constraints
        self.x0 = self.x.copy()
        self.x = lu_A.solve(bb)

        return np.concatenate([P_N, P_F])

    def step(self):
        # general quantities
        dt = self.dt
        un = self.un
        tn1 = self.tn + dt
        tn12 = self.tn + 0.5 * dt

        # explicit position update (midpoint) with projection
        qn12 = self.qn + 0.5 * dt * self.system.q_dot(self.tn, self.qn, un)

        # get quantities from model
        M = self.system.M(tn12, qn12)
        h = self.system.h(tn12, qn12, un)
        W_g = self.system.W_g(tn12, qn12)
        W_gamma = self.system.W_gamma(tn12, qn12)
        chi_g = self.system.g_dot(tn12, qn12, np.zeros_like(un))
        chi_gamma = self.system.gamma(tn12, qn12, np.zeros_like(un))

        # Build matrix A for computation of new velocities and bilateral constraint percussions
        # M (uk1 - uk) - dt h - W_g P_g - W_gamma P_gamma - W_gN P_N - W_gT P_T = 0
        # -(W_g.T @ uk1 + chi_g) = 0
        # -(W_gamma.T @ uk1 + chi_gamma) = 0
        # fmt: off
        A = bmat([[         M, -W_g, -W_gamma], \
                  [    -W_g.T, None,     None], \
                  [-W_gamma.T, None,     None]], format="csc")
        # fmt: on

        # perform LU decomposition only once since matrix A is constant in
        # each time step saves alot work in the fixed point iteration
        lu_A = splu(A)

        # initial right hand side without contact forces
        b = np.concatenate(
            (
                M @ un + dt * h,
                chi_g,
                chi_gamma,
            )
        )

        # solve for initial velocities and percussions of the bilateral
        # constraints for the fixed point iteration
        self.x = lu_A.solve(b)

        P_Nn1 = np.zeros(self.nla_N, dtype=float)
        P_Fn1 = np.zeros(self.nla_F, dtype=float)

        converged = True
        error = 0
        j = 0

        # identify active contacts
        I_N = self.system.g_N(tn12, qn12) <= 0

        # only enter fixed-point loop if any contact is active
        if np.any(I_N):
            # note: we use csc_matrix for efficient column slicing later,
            # see https://docs.scipy.org/doc/scipy/reference/generated/scipy.sparse.csc_array.html#scipy.sparse.csc_array
            W_N = self.system.W_N(tn12, qn12, scipy_matrix=csc_matrix)
            W_F = self.system.W_F(tn12, qn12, scipy_matrix=csc_matrix)

            # identify active tangent contacts based on active normal contacts and
            # NF-connectivity lists
            I_F = compute_I_F(I_N, self.system.NF_connectivity)

            # compute new estimates for prox parameters and get friction coefficient
            prox_r_N = self.system.prox_r_N(tn12, qn12)
            prox_r_F = self.system.prox_r_F(tn12, qn12)

            mu = self.system.mu
            z0 = z = np.concatenate([self.P_Nn, self.P_Fn])
            for j in range(self.options.fixedpoint_max_iter):
                z = self.p(
                    z0,
                    lu_A,
                    b,
                    W_N,
                    W_F,
                    I_N,
                    I_F,
                    tn1,
                    qn12,
                    un,
                    prox_r_N,
                    prox_r_F,
                    mu,
                )

                # check for convergence of velocities
                error = self.options.error_function(
                    self.x[: self.nu] - self.x0[: self.nu]
                )

                converged = error < self.options.atol
                if converged:
                    P_Nn1[I_N] = z[: self.nla_N][I_N]
                    P_Fn1[I_F] = z[self.nla_N :][I_F]
                    break
                z0 = z

        un1, P_gn1, P_gamman1 = np.array_split(self.x, self.split_x)

        # second half step
        qn1 = qn12 + 0.5 * dt * self.system.q_dot(tn12, qn12, un1)

        return (converged, j, error), tn1, qn1, un1, P_gn1, P_gamman1, P_Nn1, P_Fn1

    def solve(self):
        # lists storing output variables
        q = [self.qn]
        u = [self.un]
        P_g = [self.P_gn]
        P_gamma = [self.P_gamman]
        P_N = [self.P_Nn]
        P_F = [self.P_Fn]

        nfrac = 100
        pbar = tqdm(self.t[1:], leave=True, mininterval=0.5, miniters=nfrac)
        for _ in pbar:
            (
                (converged, j, error),
                tn1,
                qn1,
                un1,
                P_gn1,
                P_gamman1,
                P_Nn1,
                P_Fn1,
            ) = self.step()
            pbar.set_description(
                f"t: {tn1:0.2e}; fixed-point iterations: {j+1}; error: {error:.3e}"
            )
            if not converged:
                if self.options.continue_with_unconverged:
                    print(
                        f"fixed-point iteration not converged after {j+1} iterations with error: {error:.5e}"
                    )
                else:
                    raise RuntimeError(
                        f"fixed-point iteration not converged after {j+1} iterations with error: {error:.5e}"
                    )

            qn1, un1 = self.system.step_callback(tn1, qn1, un1)

            q.append(qn1)
            u.append(un1)
            P_g.append(P_gn1)
            P_gamma.append(P_gamman1)
            P_N.append(P_Nn1)
            P_F.append(P_Fn1)

            # update local variables for accepted time step
            (
                self.tn,
                self.qn,
                self.un,
                self.P_gn,
                self.P_gamman,
                self.P_Nn,
                self.P_Fn,
            ) = (tn1, qn1, un1, P_gn1, P_gamman1, P_Nn1, P_Fn1)

        return Solution(
            self.system,
            t=np.array(self.t),
            q=np.array(q),
            u=np.array(u),
            la_g=np.array(P_g) / self.dt,
            la_gamma=np.array(P_gamma) / self.dt,
            la_N=np.array(P_N) / self.dt,
            la_F=np.array(P_F) / self.dt,
            P_g=np.array(P_g),
            P_gamma=np.array(P_gamma),
            P_N=np.array(P_N),
            P_F=np.array(P_F),
        )<|MERGE_RESOLUTION|>--- conflicted
+++ resolved
@@ -19,295 +19,7 @@
         self.dt = dt
         self.t = np.arange(t0, self.t1 + self.dt, self.dt)
 
-<<<<<<< HEAD
-        self.fix_point_error_function = error_function
-        self.atol = atol
-        self.max_iter = max_iter
-        self.continue_with_unconverged = continue_with_unconverged
-        if alpha is not None:
-            self.system.alpha = alpha
-
-        self.nq = self.system.nq
-        self.nu = self.system.nu
-        self.nla_g = self.system.nla_g
-        self.nla_gamma = self.system.nla_gamma
-        self.nla_N = self.system.nla_N
-        self.nla_F = self.system.nla_F
-        self.nR_smooth = self.nu + self.nla_g + self.nla_gamma
-        self.nR = self.nR_smooth + self.nla_N + self.nla_F
-
-        # connectivity matrix of normal force directions and friction force directions
-        self.NF_connectivity = self.system.NF_connectivity
-
-        # initial conditions
-        self.tn = system.t0
-        self.qn = system.q0
-        self.un = system.u0
-        self.q_dotn = system.q_dot0
-        self.u_dotn = system.u_dot0
-        la_g0 = system.la_g0
-        la_gamma0 = system.la_gamma0
-        la_N0 = system.la_N0
-        la_F0 = system.la_F0
-
-        # consistent initial percussion
-        self.P_gn = la_g0 * dt
-        self.P_gamman = la_gamma0 * dt
-        self.P_Nn = la_N0 * dt
-        self.P_Fn = la_F0 * dt
-
-        self.split_x = np.array(
-            [
-                self.nu,
-                self.nu + self.nla_g,
-            ],
-            dtype=int,
-        )
-        self.x = np.concatenate(
-            (
-                self.un,
-                self.P_gn,
-                self.P_gamman,
-            )
-        )
-        self.x0 = self.x.copy()
-
-    def p(self, z, lu_A, b, W_N, W_F, I_N, I_F, tn1, qn1, un, prox_r_N, prox_r_F, mu):
-        P_N = z[: self.nla_N]
-        P_F = z[self.nla_N :]
-
-        un1, _, _ = np.array_split(self.x, self.split_x)
-
-        # fixed-point update normal direction
-        P_N[I_N] = prox_R0_np(
-            P_N[I_N] - prox_r_N[I_N] * self.system.xi_N(tn1, qn1, un, un1)[I_N]
-        )
-
-        # fixed-point update friction (Gauss-Seidel)
-        xi_F = self.system.xi_F(tn1, qn1, un, un1)
-        for i_N, i_F in enumerate(self.NF_connectivity):
-            if I_N[i_N] and len(i_F):
-                P_F[i_F] = prox_sphere(
-                    P_F[i_F] - prox_r_F[i_N] * xi_F[i_F],
-                    mu[i_N] * P_N[i_N],
-                )
-        # update rhs
-        bb = b.copy()
-        bb[: self.nu] += W_N[:, I_N] @ P_N[I_N] + W_F[:, I_F] @ P_F[I_F]
-
-        # solve for new velocities and Lagrange multipliers of bilateral constraints
-        self.x0 = self.x.copy()
-        self.x = lu_A.solve(bb)
-
-        return np.concatenate([P_N, P_F])
-
-    def step(self):
-        # general quantities
-        dt = self.dt
-        un = self.un
-        tn1 = self.tn + dt
-
-        # explicit position update with projection
-        qn1 = self.qn + dt * self.system.q_dot(self.tn, self.qn, un)
-        qn1, un = self.system.step_callback(tn1, qn1, un)
-
-        # get quantities from model
-        M = self.system.M(tn1, qn1)
-        h = self.system.h(tn1, qn1, un)
-        W_g = self.system.W_g(tn1, qn1)
-        W_gamma = self.system.W_gamma(tn1, qn1)
-        chi_g = self.system.g_dot(tn1, qn1, np.zeros_like(un))
-        chi_gamma = self.system.gamma(tn1, qn1, np.zeros_like(un))
-
-        # Build matrix A for computation of new velocities and bilateral constraint percussions
-        # M (uk1 - uk) - dt h - W_g P_g - W_gamma P_gamma - W_gN P_N - W_gT P_T = 0
-        # -(W_g.T @ uk1 + chi_g) = 0
-        # -(W_gamma.T @ uk1 + chi_gamma) = 0
-        # fmt: off
-        A = bmat([[         M, -W_g, -W_gamma], \
-                  [    -W_g.T, None,     None], \
-                  [-W_gamma.T, None,     None]], format="csc")
-        # fmt: on
-
-        # perform LU decomposition only once since matrix A is constant in
-        # each time step saves alot work in the fixed point iteration
-        lu_A = splu(A)
-
-        # initial right hand side without contact forces
-        b = np.concatenate(
-            (
-                M @ un + dt * h,
-                chi_g,
-                chi_gamma,
-            )
-        )
-
-        # solve for initial velocities and percussions of the bilateral
-        # constraints for the fixed point iteration
-        self.x = lu_A.solve(b)
-
-        P_Nn1 = np.zeros(self.nla_N, dtype=float)
-        P_Fn1 = np.zeros(self.nla_F, dtype=float)
-
-        converged = True
-        error = 0
-        j = 0
-
-        # identify active contacts
-        I_N = self.system.g_N(tn1, qn1) <= 0
-
-        # only enter fixed-point loop if any contact is active
-        if np.any(I_N):
-            # note: we use csc_matrix for efficient column slicing later,
-            # see https://docs.scipy.org/doc/scipy/reference/generated/scipy.sparse.csc_array.html#scipy.sparse.csc_array
-            W_N = self.system.W_N(tn1, qn1, scipy_matrix=csc_matrix)
-            W_F = self.system.W_F(tn1, qn1, scipy_matrix=csc_matrix)
-
-            # identify active tangent contacts based on active normal contacts and
-            # NF-connectivity lists
-            # self.I_F = self.NF_connectivity[I_N]
-            I_F = compute_I_F(I_N, self.system.NF_connectivity)
-
-            # compute new estimates for prox parameters and get friction coefficient
-            prox_r_N = self.system.prox_r_N(tn1, qn1)
-            prox_r_F = self.system.prox_r_F(tn1, qn1)
-            mu = self.system.mu
-            z0 = z = np.concatenate([self.P_Nn, self.P_Fn])
-            for j in range(self.max_iter):
-                z = self.p(
-                    z0,
-                    lu_A,
-                    b,
-                    W_N,
-                    W_F,
-                    I_N,
-                    I_F,
-                    tn1,
-                    qn1,
-                    un,
-                    prox_r_N,
-                    prox_r_F,
-                    mu,
-                )
-
-                # check for convergence of percussions
-                # error = self.fix_point_error_function(z - z0)
-
-                # check for convergence of velocities
-                error = self.fix_point_error_function(
-                    self.x[: self.nu] - self.x0[: self.nu]
-                )
-
-                converged = error < self.atol
-                if converged:
-                    P_Nn1[I_N] = z[: self.nla_N][I_N]
-                    P_Fn1[I_F] = z[self.nla_N :][I_F]
-                    break
-                z0 = z
-
-        un1, P_gn1, P_gamman1 = np.array_split(self.x, self.split_x)
-
-        return (converged, j, error), tn1, qn1, un1, P_gn1, P_gamman1, P_Nn1, P_Fn1
-
-    def solve(self):
-        # lists storing output variables
-        q = [self.qn]
-        u = [self.un]
-        P_g = [self.P_gn]
-        P_gamma = [self.P_gamman]
-        P_N = [self.P_Nn]
-        P_F = [self.P_Fn]
-
-        nfrac = 100
-        pbar = tqdm(self.t[1:], leave=True, mininterval=0.5, miniters=nfrac)
-        for _ in pbar:
-            (
-                (converged, j, error),
-                tn1,
-                qn1,
-                un1,
-                P_gn1,
-                P_gamman1,
-                P_Nn1,
-                P_Fn1,
-            ) = self.step()
-            pbar.set_description(
-                f"t: {tn1:0.2e}; fixed-point iterations: {j+1}; error: {error:.3e}"
-            )
-            if not converged:
-                if self.continue_with_unconverged:
-                    print(
-                        f"fixed-point iteration not converged after {j+1} iterations with error: {error:.5e}"
-                    )
-                else:
-                    raise RuntimeError(
-                        f"fixed-point iteration not converged after {j+1} iterations with error: {error:.5e}"
-                    )
-
-            qn1, un1 = self.system.step_callback(tn1, qn1, un1)
-
-            q.append(qn1)
-            u.append(un1)
-            P_g.append(P_gn1)
-            P_gamma.append(P_gamman1)
-            P_N.append(P_Nn1)
-            P_F.append(P_Fn1)
-
-            # update local variables for accepted time step
-            (
-                self.tn,
-                self.qn,
-                self.un,
-                self.P_gn,
-                self.P_gamman,
-                self.P_Nn,
-                self.P_Fn,
-            ) = (tn1, qn1, un1, P_gn1, P_gamman1, P_Nn1, P_Fn1)
-
-        return Solution(
-            system=self.system,
-            t=np.array(self.t),
-            q=np.array(q),
-            u=np.array(u),
-            la_g=np.array(P_g) / self.dt,
-            la_gamma=np.array(P_gamma) / self.dt,
-            la_N=np.array(P_N) / self.dt,
-            la_F=np.array(P_F) / self.dt,
-            P_g=np.array(P_g),
-            P_gamma=np.array(P_gamma),
-            P_N=np.array(P_N),
-            P_F=np.array(P_F),
-        )
-
-
-class MoreauClassical:
-    def __init__(
-        self,
-        system,
-        t1,
-        dt,
-        atol=1e-8,
-        max_iter=1000,
-        error_function=lambda x: np.max(np.abs(x)),
-        continue_with_unconverged=True,
-    ):
-        self.system = system
-
-        # integration time
-        t0 = system.t0
-        self.t1 = (
-            t1 if t1 > t0 else ValueError("t1 must be larger than initial time t0.")
-        )
-        self.dt = dt
-        self.t = np.arange(t0, self.t1 + self.dt, self.dt)
-
-        self.fix_point_error_function = error_function
-        self.atol = atol
-        self.max_iter = max_iter
-        self.continue_with_unconverged = continue_with_unconverged
-=======
         self.options = options
->>>>>>> fff3560a
 
         self.nq = self.system.nq
         self.nu = self.system.nu
