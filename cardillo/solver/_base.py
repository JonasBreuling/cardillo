import numpy as np
<<<<<<< HEAD
from scipy.sparse import csr_array, coo_array, lil_array, eye, diags, bmat
from cardillo.math import prox_sphere, prox_R0_nm, fsolve, norm, approx_fprime, prox_r
=======
from scipy.sparse import csr_array, coo_array, bmat
from cardillo.math import prox_R0_nm, prox_sphere, fsolve, norm
>>>>>>> 38244adb


def consistent_initial_conditions(
    system,
    rtol=1.0e-5,
    atol=1.0e-8,
    newton_atol=1e-10,
    newton_max_iter=10,
<<<<<<< HEAD
    jac=None,
    # jac="2-point",
=======
    fixed_point_atol=1e-8,
    fixed_point_max_iter=int(1e3),
    # jac=None,
    jac="2-point",
>>>>>>> 38244adb
    error_function=lambda x: np.max(np.absolute(x)),
    alpha=1,
):
    t0 = system.t0
    q0 = system.q0
    u0 = system.u0

    # normalize quaternions etc.
    system.step_callback(t0, q0, u0)

    q_dot0 = system.q_dot(t0, q0, u0)

    # import warnings

    # warnings.warn("Wrong initial conditions are used!")
    # return (
    #     t0,
    #     q0,
    #     u0,
    #     q_dot0,
    #     np.zeros(system.nu),
    #     np.zeros(system.nla_g),
    #     np.zeros(system.nla_gamma),
    #     np.zeros(system.nla_c),
    #     np.zeros(system.nla_N),
    #     np.zeros(system.nla_F),
    # )

    g_N = system.g_N(t0, q0)
    g_N_dot = system.g_N_dot(t0, q0, u0)
    gamma_F = system.gamma_F(t0, q0, u0)
    A_N = np.isclose(g_N, np.zeros(system.nla_N), rtol, atol)
    B_N = A_N * np.isclose(g_N_dot, np.zeros(system.nla_N), rtol, atol)

    assert np.all(
        np.logical_or(g_N >= 0, A_N)
    ), "Initial conditions do not fulfill g_N0!"
    assert np.all(
        np.logical_or(A_N * g_N_dot >= 0, B_N)
    ), "Initial conditions do not fulfill g_N_dot0!"

    # csr for fast matrix vector product
    M = system.M(t0, q0, scipy_matrix=csr_array)
    h = system.h(t0, q0, u0)
    W_g = system.W_g(t0, q0, scipy_matrix=csr_array)
    g_dot_u = system.g_dot_u(t0, q0, u0, scipy_matrix=csr_array)
    zeta_g = system.zeta_g(t0, q0, u0)
    W_gamma = system.W_gamma(t0, q0, scipy_matrix=csr_array)
    gamma_u = system.gamma_u(t0, q0, u0, scipy_matrix=csr_array)
    zeta_gamma = system.zeta_gamma(t0, q0, u0)
    W_c = system.W_c(t0, q0, scipy_matrix=csr_array)
    W_N = system.W_N(t0, q0, scipy_matrix=csr_array)
    W_F = system.W_F(t0, q0, scipy_matrix=csr_array)
<<<<<<< HEAD
    zeta_F = system.gamma_F_dot(t0, q0, u0, np.zeros(system.nu))
    I_N = np.isclose(g_N, np.zeros(system.nla_N), rtol, atol)
    prox_r_N = prox_r(alpha, W_N[:, I_N], M)
    I_F = compute_I_F(I_N, system.NF_connectivity)
    prox_r_F = prox_r(alpha, W_F[:, I_F], M)
=======

    prox_r_N = system.prox_r_N(t0, q0)
    prox_r_F = system.prox_r_F(t0, q0)
>>>>>>> 38244adb
    mu = system.mu

    split_x = np.cumsum(
        [
            system.nu,
            system.nla_g,
            system.nla_gamma,
            system.nla_c,
        ]
    )[:-1]
    split_y = np.cumsum(
        [
            system.nla_N,
            system.nla_F,
        ]
    )[:-1]

    def R_x(x, y):
        u_dot, la_g, la_gamma, la_c = np.array_split(x, split_x)
        la_N, la_F = np.array_split(y, split_y)

        R_x = np.zeros_like(x)

        #####################
        # equations of motion
        #####################
        R_x[: split_x[0]] = (
            M @ u_dot
            - h
            - W_g @ la_g
            - W_gamma @ la_gamma
            - W_c @ la_c
            - W_N @ la_N
            - W_F @ la_F
        )

        #############################################
        # bilateral constraints on acceleration level
        #############################################
        R_x[split_x[0] : split_x[1]] = g_dot_u @ u_dot + zeta_g
        R_x[split_x[1] : split_x[2]] = gamma_u @ u_dot + zeta_gamma

        ############
        # compliance
        ############
        R_x[split_x[2] :] = system.c(t0, q0, u0, la_c)

        return R_x

    def J_x(x, y):
        la_c = x[split_x[2] :]
        # coo for fast bmat
        c_la_c = system.c_la_c(t0, q0, u0, la_c, scipy_matrix=coo_array)

        # assemble jacobian
        # fmt: off
        J = bmat(
            [
                [        M, -W_g, -W_gamma,   -W_c],
                [  g_dot_u, None,     None,   None],
                [  gamma_u, None,     None,   None],
                [     None, None,     None, c_la_c],
            ],
            format="csc",
        )
        # fmt: on

        return J

        # from cardillo.math import approx_fprime
        # J_num = csr_array(approx_fprime(x, lambda x: R_x(x, y)))
        # diff = (J - J_num).toarray()
        # error_fixed_point = np.linalg.norm(diff)
        # print(f"error Jacobian: {error_fixed_point}")
        # return J_num

    def prox(x1, y0):
        u_dot, _, _, _ = np.array_split(x1, split_x)
        la_N, la_F = np.array_split(y0, split_y)

        y1 = np.zeros_like(y0)

        ##############################
        # fixed-point update Signorini
        ##############################
        g_N_ddot = system.g_N_ddot(t0, q0, u0, u_dot)
        prox_arg = prox_r_N * g_N_ddot - la_N
        y1[: split_y[0]] = -prox_R0_nm(prox_arg)

        #############################
        # fixed-point update friction
        #############################
        gamma_F_dot = system.gamma_F_dot(t0, q0, u0, u_dot)
        for i_N, i_F in enumerate(system.NF_connectivity):
            i_F = np.array(i_F)
            if len(i_F) > 0:
                if B_N[i_N]:  # active normal contact
                    norm_gamma_Fi = norm(gamma_F[i_F])
                    if np.isclose(
                        norm_gamma_Fi, 0, rtol, atol
                    ):  # possible stick on acceleration level
                        y1[split_y[0] + i_F] = prox_sphere(
                            prox_r_F[i_F] * gamma_F_dot[i_F] - la_F[i_F],
                            mu[i_N] * la_N[i_N],
                        )
                    else:  # slip
                        y1[split_y[0] + i_F] = (
                            -mu[i_N] * la_N[i_N] * gamma_F[i_F] / norm_gamma_Fi
                        )
                else:  # open normal contact
                    y1[split_y[0] + i_F] = np.zeros_like(i_F)

        return y1

    x0 = np.zeros(system.nu + system.nla_g + system.nla_gamma + system.nla_c)
    y0 = np.zeros(system.nla_N + system.nla_F)

    # fixed-point loop
    x1 = x0.copy()
    y1 = y0.copy()
    converged_fixed_point = False
    for i_fixed_point in range(fixed_point_max_iter):
        # find proximal point
        y1 = prox(x1, y1)

        # solve nonlinear system
        x1, converged_newton, error_newton, i_newton, _ = fsolve(
            R_x,
            x1,
            jac=J_x,
            fun_args=(y1,),
            jac_args=(y1,),
            atol=newton_atol,
            max_iter=newton_max_iter,
        )
        assert (
            converged_newton
        ), f"Newton method in consistent_initial_conditions did not converge after {i_newton} iterations with error: {error_newton}"

        # convergence in accelerations
        diff = x1[: system.nu] - x0[: system.nu]

        error_fixed_point = np.max(np.absolute(diff))

        converged_fixed_point = error_fixed_point < fixed_point_atol
        if converged_fixed_point:
            break
        else:
            # update values
            x0 = x1.copy()
            y0 = y1.copy()

    assert (
        converged_fixed_point
    ), f"Solving for consistent initial conditions does not converge after {i_fixed_point} iterations with error {error_fixed_point}."
    print(
        f"consistent_initial_conditions converged after {i_fixed_point} iterations with error: {error_fixed_point}"
    )

    u_dot0, la_g0, la_gamma0, la_c0 = np.array_split(x1, split_x)
    la_N0, la_F0 = np.array_split(y1, split_y)

    # check if initial conditions satisfy constraints on position, velocity
    # and acceleration level
    g0 = system.g(t0, q0)
    g_dot0 = system.g_dot(t0, q0, u0)
    g_ddot0 = system.g_ddot(t0, q0, u0, u_dot0)
    gamma0 = system.gamma(t0, q0, u0)
    gamma_dot0 = system.gamma_dot(t0, q0, u0, u_dot0)
    g_S0 = system.g_S(t0, q0)

    assert np.allclose(
        g0, np.zeros(system.nla_g), rtol, atol
    ), "Initial conditions do not fulfill g0!"
    assert np.allclose(
        g_dot0, np.zeros(system.nla_g), rtol, atol
    ), "Initial conditions do not fulfill g_dot0!"
    assert np.allclose(
        g_ddot0, np.zeros(system.nla_g), rtol, atol
    ), "Initial conditions do not fulfill g_ddot0!"
    assert np.allclose(
        gamma0, np.zeros(system.nla_gamma), rtol, atol
    ), "Initial conditions do not fulfill gamma0!"
    assert np.allclose(
        gamma_dot0, np.zeros(system.nla_gamma), rtol, atol
    ), "Initial conditions do not fulfill gamma_dot0!"
    assert np.allclose(
        g_S0, np.zeros(system.nla_S), rtol, atol
    ), "Initial conditions do not fulfill g_S0!"

    return t0, q0, u0, q_dot0, u_dot0, la_g0, la_gamma0, la_c0, la_N0, la_F0


def compute_I_F(I_N, NF_connectivity):
    """identify active tangent contacts based on active normal contacts and
    NF-connectivity lists"""
    if np.any(I_N):
        I_F = np.array(
            [c for i, I_N_i in enumerate(I_N) for c in NF_connectivity[i] if I_N_i],
            dtype=int,
        )
    else:
        I_F = np.array([], dtype=int)

    return I_F<|MERGE_RESOLUTION|>--- conflicted
+++ resolved
@@ -1,11 +1,6 @@
 import numpy as np
-<<<<<<< HEAD
 from scipy.sparse import csr_array, coo_array, lil_array, eye, diags, bmat
 from cardillo.math import prox_sphere, prox_R0_nm, fsolve, norm, approx_fprime, prox_r
-=======
-from scipy.sparse import csr_array, coo_array, bmat
-from cardillo.math import prox_R0_nm, prox_sphere, fsolve, norm
->>>>>>> 38244adb
 
 
 def consistent_initial_conditions(
@@ -14,15 +9,10 @@
     atol=1.0e-8,
     newton_atol=1e-10,
     newton_max_iter=10,
-<<<<<<< HEAD
-    jac=None,
-    # jac="2-point",
-=======
     fixed_point_atol=1e-8,
     fixed_point_max_iter=int(1e3),
     # jac=None,
     jac="2-point",
->>>>>>> 38244adb
     error_function=lambda x: np.max(np.absolute(x)),
     alpha=1,
 ):
@@ -76,17 +66,10 @@
     W_c = system.W_c(t0, q0, scipy_matrix=csr_array)
     W_N = system.W_N(t0, q0, scipy_matrix=csr_array)
     W_F = system.W_F(t0, q0, scipy_matrix=csr_array)
-<<<<<<< HEAD
-    zeta_F = system.gamma_F_dot(t0, q0, u0, np.zeros(system.nu))
     I_N = np.isclose(g_N, np.zeros(system.nla_N), rtol, atol)
+    I_F = compute_I_F(I_N, system.NF_connectivity)
     prox_r_N = prox_r(alpha, W_N[:, I_N], M)
-    I_F = compute_I_F(I_N, system.NF_connectivity)
     prox_r_F = prox_r(alpha, W_F[:, I_F], M)
-=======
-
-    prox_r_N = system.prox_r_N(t0, q0)
-    prox_r_F = system.prox_r_F(t0, q0)
->>>>>>> 38244adb
     mu = system.mu
 
     split_x = np.cumsum(
