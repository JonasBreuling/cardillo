from cardillo.discretization.B_spline import Knot_vector
import numpy as np
from math import sqrt
import meshio
import os

from cardillo.utility.coo import Coo
from cardillo.discretization import B_spline_basis1D
from cardillo.math.algebra import ax2skew, norm2, norm3, cross3, e3
from cardillo.math.numerical_derivative import Numerical_derivative
from cardillo.discretization.mesh1D import Mesh1D
from cardillo.discretization.B_spline import B_spline_basis1D


class Euler_bernoulli():
    """Planar Euler-Bernoulli beam using B-spline shape functions.
    """
    def __init__(self, A_rho0, material_model, polynomial_degree, nEl, nQP, Q, q0=None, u0=None):
        # physical parameters
        self.A_rho0 = A_rho0

        # material model
        self.material_model = material_model

        # discretization parameters
        self.polynomial_degree = polynomial_degree # polynomial degree
        self.nQP = nQP # number of quadrature points
        self.nEl = nEl # number of elements

        nn = nEl + polynomial_degree # number of nodes
        self.knot_vector = Knot_vector(polynomial_degree, nEl)
        self.element_span = self.knot_vector.data[polynomial_degree:-polynomial_degree]

        nn_el = polynomial_degree + 1 # number of nodes per element
        self.nq_n = nq_n = 2 # number of degrees of freedom per node (x, y)

        self.mesh_kinematics = Mesh1D(self.knot_vector, nQP, derivative_order=2, basis='B-spline', nq_n = self.nq_n)

        self.nq = nn * nq_n # total number of generalized coordinates
        self.nu = self.nq
        self.nq_el = nn_el * nq_n # total number of generalized coordinates per element

        self.elDOF = self.mesh_kinematics.elDOF
            
        # reference generalized coordinates, initial coordinates and initial velocities
        self.Q = Q
        self.q0 = Q.copy() if q0 is None else q0
        self.u0 = np.zeros(self.nu) if u0 is None else u0

        # compute shape functions
        self.N  = self.mesh_kinematics.N
        self.N_xi = self.mesh_kinematics.N_xi
        self.N_xixi = self.mesh_kinematics.N_xixi
        self.qw = self.mesh_kinematics.wp
        self.xi = self.mesh_kinematics.qp
        self.J0 = np.zeros((nEl, nQP))
        self.kappa0 = np.zeros((nEl, nQP))

        for el in range(nEl):
            Qe = self.Q[self.elDOF[el]]
            for i, (Ni, N_xii, N_xixii) in enumerate(zip(self.N[el], self.N_xi[el], self.N_xixi[el])):
                # build matrix of shape function and derivatives
                NNi = self.stack_shapefunctions(Ni)
                NN_xii = self.stack_shapefunctions(N_xii)
                NN_xixii = self.stack_shapefunctions(N_xixii)

                # tangent vector reference configuration
                t0 = NN_xii @ Qe
                J02 = t0[0] * t0[0] + t0[1] * t0[1]
                self.J0[el, i] = J0 = sqrt(J02)

                n0 = NN_xixii @ Qe            
                # rotated tangential and normal vectors
                t0_perp = np.array([-t0[1], t0[0]])

                self.kappa0[el, i] = t0_perp @ n0 / (J0**3)

        # TODO: move evaluation of B_spline_basis to mesh1D
        # shape functions on the boundary
        N_bdry, dN_bdry = B_spline_basis1D(self.polynomial_degree, 1, self.knot_vector.data, 0).T
        N_bdry_left = self.stack_shapefunctions(N_bdry)
        dN_bdry_left = self.stack_shapefunctions(dN_bdry)

        N_bdry, dN_bdry = B_spline_basis1D(self.polynomial_degree, 1, self.knot_vector.data, 1).T
        N_bdry_right = self.stack_shapefunctions(N_bdry)
        dN_bdry_right = self.stack_shapefunctions(dN_bdry)

        self.N_bdry = np.array([N_bdry_left, N_bdry_right])
        self.dN_bdry = np.array([dN_bdry_left, dN_bdry_right])

    def assembler_callback(self):
        self.__M_coo()

    def __basis_functions(self, frame_ID):
        xi = frame_ID[0]
        if xi == 0:
            NN = self.N_bdry[0]
            dNN = self.dN_bdry[0]
        elif xi == 1:
            NN = self.N_bdry[-1]
            dNN = self.dN_bdry[-1]
        else:
            N, dN = B_spline_basis1D(self.polynomial_degree, 1, self.knot_vector.data, xi).T
            NN = self.stack_shapefunctions(N)
            dNN = self.stack_shapefunctions(dN)
        return NN, dNN

    def stack_shapefunctions(self, N):
        # return np.kron(np.eye(2), N)
        n2 = int(self.nq_el / 2)
        NN = np.zeros((2, 2 * n2))
        NN[0, :n2] = N
        NN[1, n2:] = N
        return NN

    def stack_shapefunctions_perp(self, N):
        # return np.kron(np.array([[0, -1], [1, 0]]), N)
        n2 = int(self.nq_el / 2)
        NN = np.zeros((2, 2 * n2))
        NN[0, n2:] = -N
        NN[1, :n2] = N
        return NN

    #########################################
    # equations of motion
    #########################################
    def M_el(self, N, J0, qw):
        Me = np.zeros((self.nq_el, self.nq_el))

        for Ni, J0i, qwi in zip(N, J0, qw):
            # build matrix of shape functions and derivatives
            NNi = self.stack_shapefunctions(Ni)
            
            # integrate elemente mass matrix
            Me += NNi.T @ NNi * self.A_rho0 * J0i * qwi

        return Me
    
    def __M_coo(self):
        self.__M = Coo((self.nu, self.nu))
        for el in range(self.nEl):
            # extract element degrees of freedom
            elDOF = self.elDOF[el]

            # compute element mass matrix
            Me = self.M_el(self.N[el], self.J0[el], self.qw[el])
            
            # sparse assemble element mass matrix
            self.__M.extend(Me, (self.uDOF[elDOF], self.uDOF[elDOF]))

    def M(self, t, q, coo):
        coo.extend_sparse(self.__M)

    def f_pot_el(self, qe, el):
        fe = np.zeros(self.nq_el)

        N_xi, N_xixi, kappa0, J0, qw = self.N_xi[el], self.N_xixi[el], self.kappa0[el], self.J0[el], self.qw[el]

        for N_xii, N_xixii, kappa0i, J0i, qwi in zip(N_xi, N_xixi, kappa0, J0, qw):
            # build matrix of shape function derivatives
            NN_xii = self.stack_shapefunctions(N_xii)
            NN_xixii = self.stack_shapefunctions(N_xixii)

            # tangential vectors
            t  = NN_xii @ qe
            n  = NN_xixii @ qe
        
            g2_ = t[0] * t[0] + t[1] * t[1]
            g_ = sqrt(g2_)

            # rotated tangential and normal vectors
            t_perp = np.array([-t[1], t[0]])
            n_perp = np.array([-n[1], n[0]])
            # n0_perp = np.array([-n0[1], n0[0]])

            # change of angle
            theta_bar_xi = t_perp @ n / g2_
            # strain measures
            g = g_ / J0i
            kappa = theta_bar_xi / J0i
            
            # evaluate material model
            N = self.material_model.n(g, kappa, kappa0i)
            M = self.material_model.m(g, kappa, kappa0i)

            # quadrature contribution to element internal force vector
            R1 = NN_xii.T @ (t * N / g_ \
                             - M / g2_ * (2 * theta_bar_xi * t + n_perp)
            )

            R2 = NN_xixii.T @ t_perp * M / g2_

            fe -= (R1 + R2) * qwi

        return fe
    
    def f_pot(self, t, q):
        f = np.zeros(self.nu)
        for el in range(self.nEl):
            elDOF = self.elDOF[el]
            f[elDOF] += self.f_pot_el(q[elDOF], el)
        return f

    def f_pot_q_el(self, qe, el):        
        fe_q = np.zeros((self.nq_el, self.nq_el))

        N_xi, N_xixi, kappa0, J0, qw = self.N_xi[el], self.N_xixi[el], self.kappa0[el], self.J0[el], self.qw[el]

        for N_xii, N_xixii, kappa0i, J0i, qwi in zip(N_xi, N_xixi, kappa0, J0, qw):
            # build matrix of shape function derivatives
            NN_xii = self.stack_shapefunctions(N_xii)
            NN_xixii = self.stack_shapefunctions(N_xixii)

            NN_xii_perp = self.stack_shapefunctions_perp(N_xii)
            NN_xixii_perp = self.stack_shapefunctions_perp(N_xixii)

            # tangential vectors
            t  = NN_xii @ qe
            n  = NN_xixii @ qe
        
            g2_ = t[0] * t[0] + t[1] * t[1]
            g_ = sqrt(g2_)

            # rotated tangential and normal vectors
            t_perp = np.array([-t[1], t[0]])
            n_perp = np.array([-n[1], n[0]])

            # change of angle
            theta_bar_xi = t_perp @ n / g2_

            # strain measures
            g = g_ / J0i
            kappa = theta_bar_xi / J0i

            # auxiliary functions
            g_bar_q = t @ NN_xii / g_
            theta_bar_xi_q = (n @ NN_xii_perp + t_perp @ NN_xixii) / g2_ \
                            - 2 * theta_bar_xi / g_ * g_bar_q

            # derivative of strain measures
            g_q = g_bar_q / J0i
            kappa_q = theta_bar_xi_q / J0i
            
            # evaluate material model
            N = self.material_model.n(g, kappa, kappa0i)
            M = self.material_model.m(g, kappa, kappa0i)
        
            N_g = self.material_model.n_lambda(g, kappa, kappa0i)
            N_kappa = self.material_model.n_kappa(g, kappa, kappa0i)
            M_g = self.material_model.m_lambda(g, kappa, kappa0i)
            M_kappa = self.material_model.m_kappa(g, kappa, kappa0i)

            N_q = N_g * g_q + N_kappa * kappa_q # we need the derivatives of g w.r.t. q not \overline{g}
            M_q = M_g * g_q + M_kappa * kappa_q # we need the derivatives of g w.r.t. q not \overline{g}
            
            # auxiliary functions and their derivatives
            k1 = t * N / g_
            k2 = M / g2_
            k3 = 2 * theta_bar_xi * t
            k1_q = np.outer(-k1 / g_, g_bar_q) + (N * NN_xii + np.outer(t, N_q)) / g_
            k2_q = - 2 * k2 / g_ * g_bar_q + M_q / g2_
            k3_q = 2 * (np.outer(t, theta_bar_xi_q) + theta_bar_xi * NN_xii)
            
            # quadrature contribution to element stiffness matrix
            fe_q -= ( \
                NN_xii.T @ (k1_q - np.outer(k3 + n_perp, k2_q) - k2 * (k3_q + NN_xixii_perp) ) \
                + NN_xixii.T @ (k2 * NN_xii_perp + np.outer(t_perp, k2_q)) \
                    ) * qwi
        
        # fe_q_num = Numerical_derivative(lambda t, qe: self.f_pot_el(qe, Qe, N_xi, N_xixi, J0, qw), order=2)._x(0, qe, eps=1.0e-6)
        # # return fe_q_num

        # diff = fe_q_num - fe_q
        # # np.set_printoptions(2)
        # # print(f'diff:\n{diff}')
        # error = np.linalg.norm(diff)
        # print(f'error in f_pot_q_el: {error:.4e}')
        # return fe_q_num

        return fe_q

    def f_pot_q(self, t, q, coo):
        for el in range(self.nEl):
            elDOF = self.elDOF[el]
            Ke = self.f_pot_q_el(q[elDOF], el)

            # sparse assemble element internal stiffness matrix
            coo.extend(Ke, (self.uDOF[elDOF], self.qDOF[elDOF]))

    #########################################
    # kinematic equation
    #########################################
    def q_dot(self, t, q, u):
        return u

    def B(self, t, q, coo):
        coo.extend_diag(np.ones(self.nq), (self.qDOF, self.uDOF))

    def q_ddot(self, t, q, u, u_dot):
        return u_dot

    ####################################################
    # interactions with other bodies and the environment
    ####################################################
    def elDOF_P(self, frame_ID):
        xi = frame_ID[0]
        if xi == 0:
            return self.elDOF[0]
        elif xi == 1:
            return self.elDOF[-1]
        else:
            el = np.where(xi >= self.element_span)[0][-1]
            return self.elDOF[el]

    def qDOF_P(self, frame_ID):
        return self.elDOF_P(frame_ID)

    def uDOF_P(self, frame_ID):
        return self.elDOF_P(frame_ID)

    def r_OP(self, t, q, frame_ID, K_r_SP=None):
        return self.r_OP_q(t, q, frame_ID) @ q

    def r_OP_q(self, t, q, frame_ID, K_r_SP=None):
        xi = frame_ID[0]
        if xi == 0:
            NN = self.N_bdry[0]
        elif xi == 1:
            NN = self.N_bdry[1]
        else:
            N = B_spline_basis1D(self.polynomial_degree, 0, self.knot_vector.data, xi)
            NN = self.stack_shapefunctions(N)

        # interpolate position vector
        r_q = np.zeros((3, self.nq_el))
        r_q[:2] = NN
        return r_q

    def A_IK(self, t, q, frame_ID):
        _, dNN = self.__basis_functions(frame_ID)
        t = np.zeros(3)
        t[:2] = dNN @ q
        d1 = t / norm3(t)
        d2 = cross3(e3, d1)
        A_IK = np.eye(3)
        A_IK[:, 0] = d1
        A_IK[:, 1] = d2
        return A_IK

    def A_IK_q(self, t, q, frame_ID):
        _, dNN = self.__basis_functions(frame_ID)
        t = np.zeros(3)
        t_ = dNN @ q
        t[:2] = t_
        g_ = norm3(t)
        d1_q = np.zeros((3, self.nq_el))
        d1_q[:2] = dNN / g_ - np.outer(t_ / (g_**3), t_ @ dNN)
        d2_q = ax2skew(e3) @ d1_q

        A_IK_q = np.zeros((3, 3, self.nq_el))
        A_IK_q[:, 0] = d1_q
        A_IK_q[:, 1] = d2_q

        return A_IK_q
        
        # A_IK_q_num = Numerical_derivative(lambda t, q: self.A_IK(t, q, frame_ID=frame_ID), order=2)._x(t, q)
        # diff = A_IK_q - A_IK_q_num
        # error = np.max(np.abs(diff))
        # print(f'error A_IK_q: {error}')
        # return A_IK_q_num

    def v_P(self, t, q, u, frame_ID, K_r_SP=None):
        return self.r_OP(t, u, frame_ID=frame_ID)

    def a_P(self, t, q, u, u_dot, frame_ID, K_r_SP=None):
        return self.r_OP(t, u_dot, frame_ID=frame_ID)

    def a_P_q(self, t, q, u, u_dot, frame_ID, K_r_SP=None):
        return np.zeros((3, self.nq_el))

    def a_P_u(self, t, q, u, u_dot, frame_ID, K_r_SP=None):
        return np.zeros((3, self.nq_el))

    def v_P_q(self, t, q, u, frame_ID, K_r_SP=None):
        return np.zeros((3, self.nq_el))

    def J_P(self, t, q, frame_ID, K_r_SP=None):
        return self.r_OP_q(t, None, frame_ID=frame_ID)

    def J_P_q(self, t, q, frame_ID, K_r_SP=None):
        return np.zeros((3, self.nq_el, self.nq_el))

    def K_Omega(self, t, q, u, frame_ID):
        _, dNN = self.__basis_functions(frame_ID)
        t = dNN @ q
        t_perp = np.array([-t[1], t[0]])
        g2_ = t[0] * t[0] + t[1] * t[1]
        t_dot = dNN @ u
        phi_dot = t_perp @ t_dot / g2_

        return np.array([0, 0, phi_dot])

    def K_Omega_q(self, t, q, u, frame_ID):
        return np.zeros((3, self.nq_el))

    def K_Psi(self, t, q, u, u_dot, frame_ID):
        _, dNN = self.__basis_functions(frame_ID)
        t = dNN @ q
        t_perp = np.array([-t[1], t[0]])
        g2_ = t[0] * t[0] + t[1] * t[1]
        g4_ = g2_ * g2_
        t_dot = dNN @ u
        t_dot_perp = np.array([-t_dot[1], t_dot[0]])
        t_ddot = dNN @ u_dot
        phi_ddot = (t_perp @ t_ddot + t_dot @ t_dot_perp) / g2_ - (t_perp @ t_dot) / g4_ * 2 * t @ t_dot

        return np.array([0, 0, phi_ddot])

    def K_J_R(self, t, q, frame_ID):
        _, dNN = self.__basis_functions(frame_ID)
        t = dNN @ q
        t_perp = np.array([-t[1], t[0]])
        g2_ = t[0] * t[0] + t[1] * t[1]

        K_J_R = np.zeros((3, self.nq_el))
        K_J_R[2] = t_perp @ dNN / g2_
        return K_J_R

    def K_J_R_q(self, t, q, frame_ID):
        _, dN = B_spline_basis1D(self.polynomial_degree, 1, self.knot_vector.data, frame_ID[0]).T
        dNN = self.stack_shapefunctions(dN)
        dNN_perp = self.stack_shapefunctions_perp(dN)
        t = dNN @ q
        t_perp = dNN_perp @ q
        g2_ = t[0] * t[0] + t[1] * t[1]

        K_J_R_q = np.zeros((3, self.nq_el, self.nq_el))
        K_J_R_q[2] = np.einsum('ik,ij->jk', dNN_perp, dNN) / g2_ - (2 / g2_**2) * np.outer(t_perp @ dNN, t @ dNN)
        return K_J_R_q
 
        # K_J_R_q_num = Numerical_derivative(lambda t, q: self.K_J_R(t, q, frame_ID=frame_ID), order=2)._x(t, q)
        # diff = K_J_R_q - K_J_R_q_num
        # error = np.max(np.abs(diff))
        # print(f'error K_J_R_q: {error}')
        # return K_J_R_q_num

    ####################################################
    # body force
    ####################################################
    def body_force_el(self, force, t, el):
        fe = np.zeros(self.nq_el)
        N, J0, xi, qw, = self.N[el], self.J0[el], self.xi[el], self.qw[el]

        for Ni, xii, J0i, qwi in zip(N, xi, J0, qw):
            NNi = self.stack_shapefunctions(Ni)
            r_q = np.zeros((3, self.nq_el))
            r_q[:2] = NNi
            fe += r_q.T @ force(xii, t) * J0i * qwi
        return fe

    def body_force(self, t, q, force):
        f = np.zeros(self.nq)
        for el in range(self.nEl):
            f[self.elDOF[el]] += self.body_force_el(force, t, el)
        return f

    def body_force_q(self, t, q, coo, force):
        pass

    ####################################################
    # visualization
    ####################################################
    def centerline(self, q, n=100):
        q_body = q[self.qDOF]
        r = []
        for xi in np.linspace(0, 1, n):
            frame_ID = (xi,)
            qp = q_body[self.qDOF_P(frame_ID)]
            r.append( self.r_OP(1, qp, frame_ID) )
        return np.array(r)

    ############
    # vtk export
    ############
    def post_processing(self, t, q, filename, u=None, binary=True, dim=3):
        # write paraview PVD file collecting time and all vtk files, see https://www.paraview.org/Wiki/ParaView/Data_formats#PVD_File_Format
        from xml.dom import minidom
        
        root = minidom.Document()
        
        vkt_file = root.createElement('VTKFile')
        vkt_file.setAttribute('type', 'Collection')
        root.appendChild(vkt_file)
        
        collection = root.createElement('Collection')
        vkt_file.appendChild(collection)

        if u is None:
            u = np.zeros_like(q)

        for i, (ti, qi, ui) in enumerate(zip(t, q, u)):
            filei = filename + f'{i}.vtu'

            # write time step and file name in pvd file
            dataset = root.createElement('DataSet')
            dataset.setAttribute('timestep', f'{ti:0.6f}')
            dataset.setAttribute('file', filei)
            collection.appendChild(dataset)

            geom_points = np.array([]).reshape(0, dim)
            cells = []
            HigherOrderDegrees = []
            point_data = {}

            geom_points, point_data, cells, HigherOrderDegrees = self.post_processing_subsystem(ti, qi[self.qDOF], ui[self.uDOF], binary=binary)

            # write vtk mesh using meshio
            meshio.write_points_cells(
                os.path.splitext(os.path.basename(filei))[0] + '.vtu',
                geom_points, # only export centerline as geometry here!
                cells,
                point_data=point_data,
                cell_data={"HigherOrderDegrees": HigherOrderDegrees},
                binary=binary
            )

        # write pvd file        
        xml_str = root.toprettyxml(indent ="\t")          
        with open(filename + '.pvd', "w") as f:
            f.write(xml_str)

    def post_processing_subsystem(self, t, q, u, binary=True):
        # centerline and connectivity + director data
        cells, points, HigherOrderDegrees = self.mesh_kinematics.vtk_mesh(q)

        geom_points = np.zeros((points.shape[0], 3))
        geom_points[:, :2] = points

        point_data = {}

        # fill dictionary storing point data with directors
        
        _, velocities, _ = self.mesh_kinematics.vtk_mesh(u)
        point_data = {"u": velocities}

        # export existing values on quadrature points using L2 projection
        J0_vtk = self.mesh_kinematics.field_to_vtk(self.J0.reshape(self.nEl, self.nQP, 1))
        point_data.update({"J0": J0_vtk})
        
        kappa0_vtk = self.mesh_kinematics.field_to_vtk(self.kappa0.reshape(self.nEl, self.nQP, 1))
        point_data.update({"kappa0": kappa0_vtk})

        # evaluate strain measures at quadrature points
        kappa = np.zeros((self.mesh_kinematics.nel, self.mesh_kinematics.nqp))
        stretch = np.zeros((self.mesh_kinematics.nel, self.mesh_kinematics.nqp))

        for el in range(self.mesh_kinematics.nel):
            qe = q[self.elDOF[el]]
            N_xi, N_xixi, J0 = self.N_xi[el], self.N_xixi[el], self.J0[el]

            for i, (N_xii, N_xixii, J0i) in enumerate(zip(N_xi, N_xixi, J0)):
                # build matrix of shape function derivatives
                NN_xii = self.stack_shapefunctions(N_xii)
                NN_xixii = self.stack_shapefunctions(N_xixii)
                # tangential vectors
                t  = NN_xii @ qe
                n  = NN_xixii @ qe
                # current stretch
                g2_ = t[0] * t[0] + t[1] * t[1]
                g_ = sqrt(g2_)
                # rotated tangential and normal vectors
                t_perp = np.array([-t[1], t[0]])
                # change of angle
                theta_bar_xi = t_perp @ n / g2_
                # strain measures
                stretch[el, i] = g_ / J0i
                kappa[el, i] = theta_bar_xi / J0i
            
        # L2 projection of strain measures
        kappa_vtk = self.mesh_kinematics.field_to_vtk(kappa.reshape(self.nEl, self.nQP, 1))
        point_data.update({"kappa": kappa_vtk})
        
        stretch_vtk = self.mesh_kinematics.field_to_vtk(stretch.reshape(self.nEl, self.nQP, 1))
        point_data.update({"stretch": stretch_vtk})

        # fields depending on strain measures and other previously computed quantities
        point_data_fields = {
            "W": lambda stretch, kappa, kappa0: np.array([self.material_model.potential(stretch, kappa, kappa0)]),
            "n": lambda stretch, kappa, kappa0: self.material_model.n(stretch, kappa, kappa0),
            "m": lambda stretch, kappa, kappa0: self.material_model.m(stretch, kappa, kappa0)
        }

        for name, fun in point_data_fields.items():
            tmp = fun(stretch_vtk[0], kappa_vtk[0], kappa0_vtk[0]).reshape(-1)
            field = np.zeros((len(stretch_vtk), len(tmp)))
            for i, (stretch_i, kappa_i, kappa0_i) in enumerate(zip(stretch_vtk, kappa_vtk, kappa0_vtk)):
                field[i] = fun(stretch_i, kappa_i, kappa0_i).reshape(-1)
            point_data.update({name: field})


        return geom_points, point_data, cells, HigherOrderDegrees


class Inextensible_Euler_bernoulli(Euler_bernoulli):
    def __init__(self, *args, la_g0=None, **kwargs):
        super().__init__(*args, **kwargs)

        self.polynomial_degree_g = self.polynomial_degree - 1
        self.nn_el_g = self.polynomial_degree_g + 1 # number of nodes per element
        self.nn_g = self.nEl + self.polynomial_degree_g # number of nodes
        self.nq_n_g = 1 # number of degrees of freedom per node
        self.nla_g = self.nn_g * self.nq_n_g
        self.nla_g_el = self.nn_el_g * self.nq_n_g

        self.la_g0 = np.zeros(self.nla_g) if la_g0 is None else la_g0

        self.knot_vector_g = Knot_vector(self.polynomial_degree_g, self.nEl) # uniform open knot vector
        self.element_span_g = self.knot_vector_g.data[self.polynomial_degree_g:-self.polynomial_degree_g]
        self.mesh_g = Mesh1D(self.knot_vector_g, self.nQP, derivative_order=0, nq_n = self.nq_n_g)

        self.elDOF_g = self.mesh_g.elDOF

        # compute shape functions
        self.N_g = self.mesh_g.N

    def __g_el(self, qe, el):
        g = np.zeros(self.nla_g_el)

        N_xi, N_g, J0, qw = self.N_xi[el], self.N_g[el], self.J0[el], self.qw[el]

        for N_xii, N_gi, J0i, qwi in zip(N_xi, N_g, J0, qw):
            NN_xii = self.stack_shapefunctions(N_xii)

            r_xi = NN_xii @ qe

            g += (r_xi @ r_xi / J0i - J0i) * N_gi * qwi

        return g

    def __g_q_el(self, qe, el):
        g_q = np.zeros((self.nla_g_el, self.nq_el))

        N_xi, N_g, J0, qw = self.N_xi[el], self.N_g[el], self.J0[el], self.qw[el]

        for N_xii, N_gi, J0i, qwi in zip(N_xi, N_g, J0, qw):
            NN_xii = self.stack_shapefunctions(N_xii)

            r_xi = NN_xii @ qe
            
            g_q += np.outer(2 * N_gi * qwi / J0i, r_xi @ NN_xii)

        return g_q

        # g_q_num = Numerical_derivative(lambda t, q: self.__g_el(q, N, N_xi, N_g, J0, qw), order=2)._x(0, qe)
        # diff = g_q_num - g_q
        # error = np.linalg.norm(diff)
        # print(f'error g_q: {error}')
        # return g_q_num

    def __g_dot_el(self, qe, ue, el):
        g_dot = np.zeros(self.nla_g_el)

        N_xi, N_g, J0, qw = self.N_xi[el], self.N_g[el], self.J0[el], self.qw[el]

        for N_xii, N_gi, J0i, qwi in zip(N_xi, N_g, J0, qw):
            NN_xii = self.stack_shapefunctions(N_xii)

            r_xi = NN_xii @ qe
            r_xi_dot = NN_xii @ ue

            g_dot += 2 * r_xi @ r_xi_dot / J0i * N_gi * qwi

        return g_dot

    def __g_dot_q_el(self, qe, ue, el):
        g_dot_q = np.zeros((self.nla_g_el, self.nq_el))

        N_xi, N_g, J0, qw = self.N_xi[el], self.N_g[el], self.J0[el], self.qw[el]

        for N_xii, N_gi, J0i, qwi in zip(N_xi, N_g, J0, qw):
            NN_xii = self.stack_shapefunctions(N_xii)

            r_xi_dot = NN_xii @ ue

            g_dot_q += np.outer(N_gi, 2 * r_xi_dot @ NN_xii / J0i * qwi)

        return g_dot_q

    def __g_ddot_el(self, qe, ue, ue_dot, el):
        g_ddot = np.zeros(self.nla_g_el)

        N_xi, N_g, J0, qw = self.N_xi[el], self.N_g[el], self.J0[el], self.qw[el]

        for N_xii, N_gi, J0i, qwi in zip(N_xi, N_g, J0, qw):
            NN_xii = self.stack_shapefunctions(N_xii)

            r_xi = NN_xii @ qe
            r_xi_dot = NN_xii @ ue
            r_xi_ddot = NN_xii @ ue_dot

            g_ddot += (r_xi @ r_xi_ddot + r_xi_dot @ r_xi_dot) * 2 / J0i * N_gi * qwi

        return g_ddot

    def __g_ddot_q_el(self, qe, ue, ue_dot, el):
        g_ddot_q = np.zeros((self.nla_g_el, self.nq_el))

        N_xi, N_g, J0, qw = self.N_xi[el], self.N_g[el], self.J0[el], self.qw[el]

        for N_xii, N_gi, J0i, qwi in zip(N_xi, N_g, J0, qw):
            NN_xii = self.stack_shapefunctions(N_xii)

            r_xi_ddot = NN_xii @ ue_dot

            g_ddot_q += np.outer(N_gi, (r_xi_ddot @ NN_xii) * 2 / J0i * qwi)

        return g_ddot_q

    def __g_ddot_u_el(self, qe, ue, ue_dot, el):
        g_ddot_u = np.zeros((self.nla_g_el, self.nq_el))

        N_xi, N_g, J0, qw = self.N_xi[el], self.N_g[el], self.J0[el], self.qw[el]

        for N_xii, N_gi, J0i, qwi in zip(N_xi, N_g, J0, qw):
            NN_xii = self.stack_shapefunctions(N_xii)

            r_xi_dot = NN_xii @ ue

            g_ddot_u += np.outer(N_gi, (r_xi_dot @ NN_xii) * 4 / J0i * qwi)

        return g_ddot_u

<<<<<<< HEAD
    def __g_qq_el(self, qe, N_xi, N_g, J0, qw):
=======
    

    def __g_qq_el(self, qe, el):
>>>>>>> 69601d77
        g_qq = np.zeros((self.nla_g_el, self.nq_el, self.nq_el))

        N_xi, N_g, J0, qw = self.N_xi[el], self.N_g[el], self.J0[el], self.qw[el]

        for N_xii, N_gi, J0i, qwi in zip(N_xi, N_g, J0, qw):
            NN_xii = self.stack_shapefunctions(N_xii)

            g_qq += np.einsum('i,jl,jk->ikl', 2 * N_gi * qwi / J0i, NN_xii, NN_xii)

        return g_qq

        # g_qq_num = Numerical_derivative(lambda t, q: self.__g_q_el(q, N, N_xi, N_g, J0, qw), order=2)._x(0, qe)
        # diff = g_qq_num - g_qq
        # error = np.linalg.norm(diff)
        # print(f'error g_qq: {error}')
        # return g_qq_num

    # global constraint functions
    def g(self, t, q):
        g = np.zeros(self.nla_g)
        for el in range(self.nEl):
            elDOF = self.elDOF[el]
            elDOF_g = self.elDOF_g[el]
            g[elDOF_g] += self.__g_el(q[elDOF], el)
        return g

    def g_q(self, t, q, coo):
        for el in range(self.nEl):
            elDOF = self.elDOF[el]
            elDOF_g = self.elDOF_g[el]
            g_q = self.__g_q_el(q[elDOF], el)
            coo.extend(g_q, (self.la_gDOF[elDOF_g], self.qDOF[elDOF]))

    def W_g(self, t, q, coo):
        for el in range(self.nEl):
            elDOF = self.elDOF[el]
            elDOF_g = self.elDOF_g[el]
            g_q = self.__g_q_el(q[elDOF], el)
            coo.extend(g_q.T, (self.uDOF[elDOF], self.la_gDOF[elDOF_g]))

    def Wla_g_q(self, t, q, la_g, coo):
        for el in range(self.nEl):
            elDOF = self.elDOF[el]
            elDOF_g = self.elDOF_g[el]
            g_qq = self.__g_qq_el(q[elDOF], el)
            coo.extend(np.einsum('i,ijk->jk', la_g[elDOF_g], g_qq), (self.uDOF[elDOF], self.qDOF[elDOF]))

    def g_dot(self, t, q, u):
        g_dot = np.zeros(self.nla_g)
        for el in range(self.nEl):
            elDOF = self.elDOF[el]
            elDOF_g = self.elDOF_g[el]
            g_dot[elDOF_g] += self.__g_dot_el(q[elDOF], u[elDOF], el)
        return g_dot

    def g_dot_q(self, t, q, u, coo):
        for el in range(self.nEl):
            elDOF = self.elDOF[el]
            elDOF_g = self.elDOF_g[el]
            g_dot_q = self.__g_dot_q_el(q[elDOF], u[elDOF], el)
            coo.extend(g_dot_q, (self.la_gDOF[elDOF_g], self.qDOF[elDOF]))  

    def g_dot_u(self, t, q, coo):
        for el in range(self.nEl):
            elDOF = self.elDOF[el]
            elDOF_g = self.elDOF_g[el]
            g_dot_u = self.__g_q_el(q[elDOF], el)
            coo.extend(g_dot_u, (self.la_gDOF[elDOF_g], self.uDOF[elDOF]))  

    def g_ddot(self, t, q, u, u_dot):
        g_ddot = np.zeros(self.nla_g)
        for el in range(self.nEl):
            elDOF = self.elDOF[el]
            elDOF_g = self.elDOF_g[el]
            g_ddot[elDOF_g] += self.__g_ddot_el(q[elDOF], u[elDOF], u_dot[elDOF], el)
        return g_ddot

    def g_ddot_q(self, t, q, u, u_dot, coo):
        for el in range(self.nEl):
            elDOF = self.elDOF[el]
            elDOF_g = self.elDOF_g[el]
            g_ddot_q = self.__g_ddot_q_el(q[elDOF], u[elDOF], u_dot[elDOF], el)
            coo.extend(g_ddot_q, (self.la_gDOF[elDOF_g], self.qDOF[elDOF]))  

    def g_ddot_u(self, t, q, u, u_dot, coo):
        for el in range(self.nEl):
            elDOF = self.elDOF[el]
            elDOF_g = self.elDOF_g[el]
            g_ddot_u = self.__g_ddot_u_el(q[elDOF], u[elDOF], u_dot[elDOF], el)
            coo.extend(g_ddot_u, (self.la_gDOF[elDOF_g], self.uDOF[elDOF]))  <|MERGE_RESOLUTION|>--- conflicted
+++ resolved
@@ -730,13 +730,9 @@
 
         return g_ddot_u
 
-<<<<<<< HEAD
-    def __g_qq_el(self, qe, N_xi, N_g, J0, qw):
-=======
     
 
     def __g_qq_el(self, qe, el):
->>>>>>> 69601d77
         g_qq = np.zeros((self.nla_g_el, self.nq_el, self.nq_el))
 
         N_xi, N_g, J0, qw = self.N_xi[el], self.N_g[el], self.J0[el], self.qw[el]
