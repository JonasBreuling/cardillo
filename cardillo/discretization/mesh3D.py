--- conflicted
+++ resolved
@@ -1,23 +1,15 @@
 import numpy as np
 from scipy.sparse.linalg import spsolve
-<<<<<<< HEAD
-from cardillo.discretization.B_spline import (
-=======
 from cardillo.discretization.b_spline import (
->>>>>>> e08e6dbe
     B_spline_basis3D,
     q_to_Pw_3D,
     decompose_B_spline_volume,
     flat3D_vtk,
 )
 from cardillo.discretization.lagrange import lagrange_basis3D
-<<<<<<< HEAD
-from cardillo.math.algebra import inverse3D, determinant3D
 from cardillo.discretization.indexing import flat3D, split3D, split2D
-=======
 from cardillo.math.algebra import inv3D, det3D
 from cardillo.discretization.indexing import flat3D, split3D
->>>>>>> e08e6dbe
 from cardillo.discretization.mesh2D import Mesh2D
 from cardillo.discretization.gauss import gauss
 from cardillo.utility.coo import Coo
@@ -206,36 +198,6 @@
             )
         elif self.basis == "lagrange":
             return lagrange_basis3D(degrees, knots, derivative_order, knot_vectors)
-<<<<<<< HEAD
-
-=======
-
-    def evaluation_points(self):
-        raise NotImplementedError("...")
-        self.qp_xi = np.zeros((self.nel_xi, self.nqp_xi))
-        self.qp_eta = np.zeros((self.nel_eta, self.nqp_eta))
-        self.qp_zeta = np.zeros((self.nel_zeta, self.nqp_zeta))
-        self.wp = np.zeros((self.nel, self.nqp))
-
-        for el in range(self.nel):
-            el_xi, el_eta, el_zeta = split3D(el, self.nel_per_dim)
-
-            Xi_element_interval = self.Xi.element_interval(el_xi)
-            Eta_element_interval = self.Eta.element_interval(el_eta)
-            Zeta_element_interval = self.Zeta.element_interval(el_zeta)
-
-            self.qp_xi[el_xi], w_xi = gauss(self.nqp_xi, interval=Xi_element_interval)
-            self.qp_eta[el_eta], w_eta = gauss(
-                self.nqp_eta, interval=Eta_element_interval
-            )
-            self.qp_zeta[el_zeta], w_zeta = gauss(
-                self.nqp_zeta, interval=Zeta_element_interval
-            )
-
-            for i in range(self.nqp):
-                i_xi, i_eta, i_zeta = split3D(i, self.nqp_per_dim)
-                self.wp[el, i] = w_xi[i_xi] * w_eta[i_eta] * w_zeta[i_zeta]
->>>>>>> e08e6dbe
 
     def quadrature_points(self):
         self.qp_xi = np.zeros((self.nel_xi, self.nqp_xi))
@@ -288,7 +250,6 @@
                         .reshape(self.nqp, self.nn_el, 3, 3)
                     )
 
-<<<<<<< HEAD
     # shape functions on boundaries on surface qp
     def shape_functions_boundary(self):
         def select_surface(self, idx):
@@ -370,8 +331,6 @@
         self.bc_el = (bc0, bc1, bc2, bc3, bc4, bc5)
 
     # boundary surface DOF
-=======
->>>>>>> e08e6dbe
     def surfaces(self):
         def select_surface(**kwargs):
             nn_0 = kwargs.get("nn_0", range(self.nn_xi))
@@ -416,13 +375,8 @@
             select_surface(nn_2=[self.nn_zeta - 1]),
         )
 
-<<<<<<< HEAD
         # self.surface_elDOF = (self.surface.reshape)
 
-        surface01 = Mesh2D(
-            self.knot_vector_objs[1:3],
-            self.nqp_per_dim[1:3],
-=======
         surface01 = Mesh2D(
             self.knot_vector_objs[1:3],
             self.nqp_per_dim[1:3],
@@ -442,31 +396,11 @@
         surface45 = Mesh2D(
             self.knot_vector_objs[:2],
             self.nqp_per_dim[:2],
->>>>>>> e08e6dbe
             derivative_order=self.derivative_order,
             basis=self.basis,
             nq_n=self.nq_n,
         )
 
-<<<<<<< HEAD
-        surface23 = Mesh2D(
-            self.knot_vector_objs[::2],
-            self.nqp_per_dim[::2],
-            derivative_order=self.derivative_order,
-            basis=self.basis,
-            nq_n=self.nq_n,
-        )
-
-        surface45 = Mesh2D(
-            self.knot_vector_objs[:2],
-            self.nqp_per_dim[:2],
-            derivative_order=self.derivative_order,
-            basis=self.basis,
-            nq_n=self.nq_n,
-        )
-
-=======
->>>>>>> e08e6dbe
         self.surface_mesh = (
             surface01,
             surface01,
@@ -475,11 +409,6 @@
             surface45,
             surface45,
         )
-<<<<<<< HEAD
-=======
-        for i in range(6):
-            self.surface_mesh[i].idx = i
->>>>>>> e08e6dbe
 
     # TODO: handle derivatives
     def interpolate(self, knots, q, derivative_order=0):
@@ -552,13 +481,8 @@
                         Qe[self.nodalDOF[a]], N_xi[a]
                     )  # Bonet 1997 (7.6b)
 
-<<<<<<< HEAD
-                kappa0_xi_inv[el, i] = inverse3D(kappa0_xi)
-                w_J0[el, i] = determinant3D(kappa0_xi) * self.wp[el, i]
-=======
                 kappa0_xi_inv[el, i] = inv3D(kappa0_xi)
                 w_J0[el, i] = det3D(kappa0_xi) * self.wp[el, i]
->>>>>>> e08e6dbe
 
                 for a in range(self.nn_el):
                     N_X[el, i, a] = (
@@ -615,7 +539,7 @@
                         Qe[self.nodalDOF[a]], Nb_xi[a]
                     )  # Bonet 1997 (7.6b)
 
-                kappa0_xi_inv[el, i] = inverse3D(kappa0_xi)
+                kappa0_xi_inv[el, i] = inv3D(kappa0_xi)
 
                 for a in range(self.nn_el):
                     Nb_X[el, i, a] = (
@@ -760,11 +684,7 @@
 
 
 def test_surface_qDOF():
-<<<<<<< HEAD
-    from cardillo.discretization.lagrange import Node_vector
-=======
     from cardillo.discretization.lagrange import LagrangeKnotVector
->>>>>>> e08e6dbe
 
     degrees = (3, 3, 3)
     QP_shape = (2, 2, 2)
