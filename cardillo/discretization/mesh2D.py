--- conflicted
+++ resolved
@@ -48,15 +48,10 @@
 
 # Mesh for quadrilateral elements on rectangular domain
 class Mesh2D():
-<<<<<<< HEAD
-    def __init__(self, knot_vector_objs, nqp_per_dim, derivative_order=1,
-                 basis='B-spline', nq_n=2):
+    def __init__(self, knot_vector_objs, nqp_per_dim, derivative_order=1, 
+                basis='B-spline', nq_n=2, vxi=None, elDOF=None):
         self.basis = basis
         self.derivative_order = derivative_order
-
-=======
-    def __init__(self, knot_vector_objs, nqp_per_dim, derivative_order=1, basis='B-spline', nq_n=2, vxi=None, elDOF=None):
->>>>>>> 71da83cf
         # number of elements
         if vxi is None:
             self.nel_per_dim = (knot_vector_objs[0].nel, knot_vector_objs[1].nel)
@@ -130,13 +125,7 @@
             else: 
                 self.elDOF = elDOF
 
-<<<<<<< HEAD
             self.vtk_cell_type = 'VTK_BEZIER_QUADRILATERAL'
-
-        self.nn_per_dim = (self.nn_xi, self.nn_eta)
-=======
-        # self.nn_per_dim = (self.nn_xi, self.nn_eta)
->>>>>>> 71da83cf
 
         # construct selection matrix ndDOF assining to each node its DOFs
         # qe[ndDOF[a]] is equivalent to q_e^a = C^a * q^e
@@ -154,8 +143,8 @@
         self.shape_functions()
 
         # edge degrees of freedom
-<<<<<<< HEAD
-        self.edges()
+        if vxi is None:
+            self.edges()
 
     def basis2D(self, degrees, derivative_order, knot_vectors, knots):
         if self.basis == 'B-spline':
@@ -164,10 +153,6 @@
         elif self.basis == 'lagrange':
             return lagrange_basis2D(degrees, knots, derivative_order,
                                     knot_vectors)
-=======
-        if vxi is None:
-            self.edges()
->>>>>>> 71da83cf
 
     def evaluation_points(self, vxi):
         self.qp_xi = np.zeros((self.nel_xi, self.nqp_xi))
@@ -238,7 +223,6 @@
             select_edge(nn_0=[0]),
             select_edge(nn_0=[self.nn_xi - 1]),
             select_edge(nn_1=[0]),
-<<<<<<< HEAD
             select_edge(nn_1=[self.nn_eta - 1])
         )
 
@@ -252,11 +236,6 @@
 
         self.edge_mesh = (line01, line01, line23, line23)
 
-=======
-            select_edge(nn_1=[self.nn_eta - 1]),
-        )
-
->>>>>>> 71da83cf
     # TODO: handle derivatives, check usage of function
     def interpolate(self, knots, q, derivative_order=0):
         n = len(knots)
