--- conflicted
+++ resolved
@@ -646,32 +646,6 @@
     #################
     # normal contacts
     #################
-<<<<<<< HEAD
-=======
-    """
-    Estimation of relaxation parameter $\vr_N$ of prox function for normal contacts.
-    The parameter is calculated as follows
-    $$
-        \vr_N = 1 / diag(\vG_N),
-    $$
-    where $\vG_N = \vW_N^T\vM^{-1}\vW_N$.
-
-
-    References
-    ----------
-    Studer2008: https://doi.org/10.3929/ethz-a-005556821
-    Schweizer2015: https://doi.org/10.3929/ethz-a-010464319
-    """
-
-    def prox_r_N(self, t, q):
-        M = self.M(t, q, csc_matrix)
-        W_N = self.W_N(t, q, csc_matrix)
-        try:
-            return 1 / csr_matrix(W_N.T @ spsolve(M, W_N)).diagonal()
-        except:
-            return np.ones(self.nla_N, dtype=q.dtype)
-
->>>>>>> 65e0949f
     def g_N(self, t, q):
         g_N = np.zeros(self.nla_N, dtype=q.dtype)
         for contr in self.__g_N_contr:
@@ -763,32 +737,6 @@
     #################
     # friction
     #################
-<<<<<<< HEAD
-=======
-    """
-    Estimation of relaxation parameter $\vr_F$ of prox function for frictional contacts.
-    The parameter is calculated as follows
-    $$
-        \vr_F = 1 / diag(\vG_F),
-    $$
-    where $\vG_F = \vW_F^T\vM^{-1}\vW_F$.
-
-
-    References
-    ----------
-    Studer2008: https://doi.org/10.3929/ethz-a-005556821
-    Schweizer2015: https://doi.org/10.3929/ethz-a-010464319
-    """
-
-    def prox_r_F(self, t, q):
-        M = self.M(t, q, csc_matrix)
-        W_F = self.W_F(t, q, csc_matrix)
-        try:
-            return 1 / csr_matrix(W_F.T @ spsolve(M, W_F)).diagonal()
-        except:
-            return np.ones(self.nla_F, dtype=q.dtype)
->>>>>>> 65e0949f
-
     def gamma_F(self, t, q, u):
         gamma_F = np.zeros(self.nla_F, dtype=np.common_type(q, u))
         for contr in self.__gamma_F_contr:
