from __future__ import annotations
import numpy as np
<<<<<<< HEAD
from math import sqrt, atan2
from cardillo.math import norm, cross3, ax2skew, trace3, ax2skew_a, LeviCivita3
=======
from math import sin, cos, tan, sqrt, atan2
from cardillo.math import norm, cross3, ax2skew, trace3, ax2skew_a, ei, LeviCivita3
>>>>>>> 5fec4220

# for small angles we use first order approximations of the equations since
# most of the SO(3) and SE(3) equations get singular for psi -> 0.
# angle_singular = 1.0e-6
angle_singular = 0.0


def Exp_SO3(psi: np.ndarray) -> np.ndarray:
    """SO(3) exponential function, see Crisfield1999 above (4.1) and 
    Park2005 (12).

    References
    ----------
    Crisfield1999: https://doi.org/10.1098/rspa.1999.0352 \\
    Park2005: https://doi.org/10.1109/TRO.2005.852253
    """
    angle = norm(psi)
    if angle > angle_singular:
        # Park2005 (12)
        sa = np.sin(angle)
        ca = np.cos(angle)
        alpha = sa / angle
        beta2 = (1.0 - ca) / (angle * angle)
        psi_tilde = ax2skew(psi)
        return (
            np.eye(3, dtype=float) + alpha * psi_tilde + beta2 * psi_tilde @ psi_tilde
        )
    else:
        # first order approximation
        return np.eye(3, dtype=float) + ax2skew(psi)


def Exp_SO3_psi(psi: np.ndarray) -> np.ndarray:
    """Derivative of the axis-angle rotation found in Crisfield1999 above (4.1). 
    Derivations and final results are given in Gallego2015 (9).

    References
    ----------
    Crisfield1999: https://doi.org/10.1098/rspa.1999.0352 \\
    Gallego2015: https://doi.org/10.1007/s10851-014-0528-x
    """
    angle = norm(psi)

    # # Gallego2015 (9)
    # A_psi = np.zeros((3, 3, 3), dtype=float)
    # if isclose(angle, 0.0):
    #     # Derivative at the identity, see Gallego2015 Section 3.3
    #     for i in range(3):
    #         A_psi[:, :, i] = ax2skew(ei(i))
    # else:
    #     A = Exp_SO3(psi)
    #     eye_A = np.eye(3) - A
    #     psi_tilde = ax2skew(psi)
    #     angle2 = angle * angle
    #     for i in range(3):
    #         A_psi[:, :, i] = (
    #             (psi[i] * psi_tilde + ax2skew(cross3(psi, eye_A[:, i]))) @ A / angle2
    #         )

    A_psi = np.zeros((3, 3, 3), dtype=psi.dtype)
    if angle > angle_singular:
        angle2 = angle * angle
        sa = np.sin(angle)
        ca = np.cos(angle)
        alpha = sa / angle
        alpha_psik = (ca - alpha) / angle2
        beta = 2.0 * (1.0 - ca) / angle2
        beta2_psik = (alpha - beta) / angle2

        psi_tilde = ax2skew(psi)
        psi_tilde2 = psi_tilde @ psi_tilde

        ############################
        # alpha * psi_tilde (part I)
        ############################
        A_psi[0, 2, 1] = A_psi[1, 0, 2] = A_psi[2, 1, 0] = alpha
        A_psi[0, 1, 2] = A_psi[1, 2, 0] = A_psi[2, 0, 1] = -alpha

        #############################
        # alpha * psi_tilde (part II)
        #############################
        for i in range(3):
            for j in range(3):
                for k in range(3):
                    A_psi[i, j, k] += psi_tilde[i, j] * psi[k] * alpha_psik

        ###############################
        # beta2 * psi_tilde @ psi_tilde
        ###############################
        for i in range(3):
            for j in range(3):
                for k in range(3):
                    A_psi[i, j, k] += psi_tilde2[i, j] * psi[k] * beta2_psik
                    for l in range(3):
                        A_psi[i, j, k] += (
                            0.5
                            * beta
                            * (
                                LeviCivita3(k, l, i) * psi_tilde[l, j]
                                + psi_tilde[l, i] * LeviCivita3(k, l, j)
                            )
                        )
    else:
        ###################
        # alpha * psi_tilde
        ###################
        A_psi[0, 2, 1] = A_psi[1, 0, 2] = A_psi[2, 1, 0] = 1.0
        A_psi[0, 1, 2] = A_psi[1, 2, 0] = A_psi[2, 0, 1] = -1.0

    return A_psi

    # from cardillo.math import approx_fprime
    # A_psi_num = approx_fprime(psi, Exp_SO3, method="cs", eps=1.0e-10)
    # diff = A_psi - A_psi_num
    # error = np.linalg.norm(diff)
    # # if error > 1.0e-10:
    # print(f"error Exp_SO3_psi: {error}")
    # return A_psi_num


def Log_SO3(A: np.ndarray) -> np.ndarray:
    ca = 0.5 * (trace3(A) - 1.0)
    ca = np.clip(ca, -1, 1)  # clip to [-1, 1] for arccos!
    angle = np.arccos(ca)

    # fmt: off
    psi = 0.5 * np.array([
        A[2, 1] - A[1, 2],
        A[0, 2] - A[2, 0],
        A[1, 0] - A[0, 1]
    ], dtype=A.dtype)
    # fmt: on

    # print(f"Remove this again!")
    # psi = np.random.rand(3)
    # psi *= np.pi / norm(psi)
    # A = Exp_SO3(psi)
    # P = Spurrier(A)
    # psi_extracted1 = quat2axis_angle(P)
    # psi_extracted2 = Log_SO3(A)

    if angle > angle_singular:
        # psi *= angle / np.sin(angle)
        psi *= angle / np.sqrt(1.0 - ca * ca)
    return psi


def Log_SO3_A(A: np.ndarray) -> np.ndarray:
    """Derivative of the SO(3) Log map. See Blanco-Claraco2010 (10.11)

    References:
    ===========
    Blanco-Claraco2010: https://doi.org/10.48550/arXiv.2103.15980
    """
    ca = 0.5 * (trace3(A) - 1.0)
    ca = np.clip(ca, -1, 1)  # clip to [-1, 1] for arccos!
    angle = np.arccos(ca)

    psi_A = np.zeros((3, 3, 3), dtype=A.dtype)
    if angle > angle_singular:
        sa = np.sin(angle)
        b = 0.5 * angle / sa

        # fmt: off
        a = (angle * ca - sa) / (4.0 * sa**3) * np.array([
            A[2, 1] - A[1, 2],
            A[0, 2] - A[2, 0],
            A[1, 0] - A[0, 1]
        ], dtype=A.dtype)
        # fmt: on

        psi_A[0, 0, 0] = psi_A[0, 1, 1] = psi_A[0, 2, 2] = a[0]
        psi_A[1, 0, 0] = psi_A[1, 1, 1] = psi_A[1, 2, 2] = a[1]
        psi_A[2, 0, 0] = psi_A[2, 1, 1] = psi_A[2, 2, 2] = a[2]

        psi_A[0, 2, 1] = psi_A[1, 0, 2] = psi_A[2, 1, 0] = b
        psi_A[0, 1, 2] = psi_A[1, 2, 0] = psi_A[2, 0, 1] = -b
    else:
        psi_A[0, 2, 1] = psi_A[1, 0, 2] = psi_A[2, 1, 0] = 0.5
        psi_A[0, 1, 2] = psi_A[1, 2, 0] = psi_A[2, 0, 1] = -0.5

    return psi_A

    # psi_A_num = approx_fprime(A, Log_SO3, method="cs", eps=1.0e-10)
    # diff = psi_A - psi_A_num
    # error = np.linalg.norm(diff)
    # print(f"error Log_SO3_A: {error}")
    # return psi_A_num


def T_SO3(psi: np.ndarray) -> np.ndarray:
    angle2 = psi @ psi
    angle = np.sqrt(angle2)
    if angle > angle_singular:
        # Park2005 (19), actually its the transposed!
        sa = np.sin(angle)
        ca = np.cos(angle)
        psi_tilde = ax2skew(psi)
        alpha = sa / angle
        beta2 = (1.0 - ca) / angle2
        return (
            np.eye(3, dtype=float)
            - beta2 * psi_tilde
            + ((1.0 - alpha) / angle2) * psi_tilde @ psi_tilde
        )

        # # Barfoot2014 (98), actually its the transposed!
        # sa = np.sin(angle)
        # ca = np.cos(angle)
        # sinc = sa / angle
        # n = psi / angle
        # return (
        #     sinc * np.eye(3, dtype=float)
        #     - ((1.0 - ca) / angle) * ax2skew(n)
        #     + (1.0 - sinc) * np.outer(n, n)
        # )
    else:
        # first order approximation
        return np.eye(3, dtype=float) - 0.5 * ax2skew(psi)


def T_SO3_psi(psi: np.ndarray) -> np.ndarray:
    T_SO3_psi = np.zeros((3, 3, 3), dtype=float)

    angle = norm(psi)
    if angle > angle_singular:
        sa = np.sin(angle)
        ca = np.cos(angle)
        alpha = sa / angle
        angle2 = angle * angle
        angle4 = angle2 * angle2
        beta2 = (1.0 - ca) / angle2
        beta2_psik = (2.0 * beta2 - alpha) / angle2
        c = (1.0 - alpha) / angle2
        c_psik = (3.0 * alpha - 2.0 - ca) / angle4

        psi_tilde = ax2skew(psi)
        psi_tilde2 = psi_tilde @ psi_tilde

        ####################
        # -beta2 * psi_tilde
        ####################
        T_SO3_psi[0, 1, 2] = T_SO3_psi[1, 2, 0] = T_SO3_psi[2, 0, 1] = beta2
        T_SO3_psi[0, 2, 1] = T_SO3_psi[1, 0, 2] = T_SO3_psi[2, 1, 0] = -beta2
        for i in range(3):
            for j in range(3):
                for k in range(3):
                    T_SO3_psi[i, j, k] += psi_tilde[i, j] * psi[k] * beta2_psik

        ##################################################
        # ((1.0 - alpha) / angle2) * psi_tilde @ psi_tilde
        ##################################################
        for i in range(3):
            for j in range(3):
                for k in range(3):
                    T_SO3_psi[i, j, k] += psi_tilde2[i, j] * psi[k] * c_psik
                    for l in range(3):
                        T_SO3_psi[i, j, k] += c * (
                            LeviCivita3(k, l, i) * psi_tilde[l, j]
                            + psi_tilde[l, i] * LeviCivita3(k, l, j)
                        )
    else:
        ####################
        # -beta2 * psi_tilde
        ####################
        T_SO3_psi[0, 1, 2] = T_SO3_psi[1, 2, 0] = T_SO3_psi[2, 0, 1] = 0.5
        T_SO3_psi[0, 2, 1] = T_SO3_psi[1, 0, 2] = T_SO3_psi[2, 1, 0] = -0.5

    return T_SO3_psi

    # from cardillo.math import approx_fprime
    # T_SO3_psi_num = approx_fprime(psi, T_SO3, method="cs", eps=1.0e-10)
    # # T_SO3_psi_num = approx_fprime(psi, T_SO3, method="3-point", eps=1.0e-6)
    # diff = T_SO3_psi - T_SO3_psi_num
    # error = np.linalg.norm(diff)
    # if error > 1.0e-8:
    #     print(f"error T_SO3_psi: {error}")
    #     # print(f"error psi: {psi}")
    # return T_SO3_psi_num


def T_SO3_dot(psi: np.ndarray, psi_dot: np.ndarray) -> np.ndarray:
<<<<<<< HEAD
    """Derivative of tangent map w.r.t. scalar argument of rotation vector, see
=======
    """Derivative of tangent map w.r.t. scalar argument of rotationv ector, see
>>>>>>> 5fec4220
    Ibrahimbegović1995 (71). Actually in Ibrahimbegovic1995 (28) T_s^{T}
    is shown!

    References
    ----------
    Ibrahimbegovic1995: https://doi.org/10.1002/nme.1620382107
    """
    angle = norm(psi)
    if angle > 0:
        sa = np.sin(angle)
        ca = np.cos(angle)
        c1 = (angle * ca - sa) / angle**3
        c2 = (angle * sa + 2 * ca - 2) / angle**4
        c3 = (3 * sa - 2 * angle - angle * ca) / angle**5
        c4 = (1 - ca) / angle**2
        c5 = (angle - sa) / angle**3

        return (
            c1 * np.outer(psi_dot, psi)
            + c2 * np.outer(cross3(psi, psi_dot), psi)
            + c3 * (psi @ psi_dot) * np.outer(psi, psi)
            - c4 * ax2skew(psi_dot)
            + c5 * (psi @ psi_dot) * np.eye(3)
            + c5 * np.outer(psi, psi_dot)
        ).T  #  transpose of Ibrahimbegović1995 (71)
    else:
        return np.zeros((3, 3), dtype=float)  # Cardona1988 after (46)


def T_SO3_inv(psi: np.ndarray) -> np.ndarray:
    angle2 = psi @ psi
    angle = np.sqrt(angle2)
    psi_tilde = ax2skew(psi)
    if angle > angle_singular:
        # Park2005 (19), actually its the transposed!
        gamma = 0.5 * angle / (np.tan(0.5 * angle))
        return (
            np.eye(3, dtype=float)
            + 0.5 * psi_tilde
            + ((1.0 - gamma) / angle2) * psi_tilde @ psi_tilde
        )

        # # Barfoot2014 (98), actually its the transposed!
        # angle2 = 0.5 * angle
        # cot = 1.0 / tan(angle2)
        # n = psi / angle
        # return (
        #     angle2 * cot * np.eye(3, dtype=float)
        #     + angle2 * ax2skew(n)
        #     + (1.0 - angle2 * cot) * np.outer(n, n)
        # )
    else:
        # first order approximation
        return np.eye(3, dtype=float) + 0.5 * psi_tilde


def T_SO3_inv_psi(psi: np.ndarray) -> np.ndarray:
    T_SO3_inv_psi = np.zeros((3, 3, 3), dtype=psi.dtype)

    #################
    # 0.5 * psi_tilde
    #################
    T_SO3_inv_psi[0, 1, 2] = T_SO3_inv_psi[1, 2, 0] = T_SO3_inv_psi[2, 0, 1] = -0.5
    T_SO3_inv_psi[0, 2, 1] = T_SO3_inv_psi[1, 0, 2] = T_SO3_inv_psi[2, 1, 0] = 0.5

    angle = norm(psi)
    if angle > angle_singular:
        psi_tilde = ax2skew(psi)
        psi_tilde2 = psi_tilde @ psi_tilde
        cot = 1.0 / np.tan(0.5 * angle)
        gamma = 0.5 * angle * cot
        angle2 = angle * angle
        c = (1.0 - gamma) / angle2
        # c_psi_k = (
        #     1.0 / (4.0 * np.sin(0.5 * angle) ** 2) - cot / (2.0 * angle) - 2.0 * c
        # ) / angle2
        gamma_psi_k = gamma / angle2 * (1.0 - gamma) - 1.0 / 4.0
        c_psi_k = (-2.0 * c - gamma_psi_k) / angle2

        ###########################################################
        # ((1.0 - gamma) / (angle * angle)) * psi_tilde @ psi_tilde
        ###########################################################
        for i in range(3):
            for j in range(3):
                for k in range(3):
                    T_SO3_inv_psi[i, j, k] += psi_tilde2[i, j] * psi[k] * c_psi_k
                    for l in range(3):
                        T_SO3_inv_psi[i, j, k] += c * (
                            LeviCivita3(i, k, l) * psi_tilde[l, j]
                            + psi_tilde[i, l] * LeviCivita3(l, k, j)
                        )

    return T_SO3_inv_psi

    # from cardillo.math import approx_fprime
    # T_SO3_inv_psi_num = approx_fprime(psi, T_SO3_inv, eps=1.0e-10, method="cs")
    # diff = T_SO3_inv_psi - T_SO3_inv_psi_num
    # error = np.linalg.norm(diff)
    # # if error > 1.0e-10:
    # print(f"error T_SO3_inv_psi: {error}")
    # return T_SO3_inv_psi_num


def SE3(A_IK: np.ndarray, r_OP: np.ndarray) -> np.ndarray:
    H = np.zeros((4, 4), dtype=np.common_type(A_IK, r_OP))
    H[:3, :3] = A_IK
    H[:3, 3] = r_OP
    H[3, 3] = 1.0
    return H


def SE3inv(H: np.ndarray) -> np.ndarray:
    A_IK = H[:3, :3]
    r_OP = H[:3, 3]
    return SE3(A_IK.T, -A_IK.T @ r_OP)


def Exp_SE3(h: np.ndarray) -> np.ndarray:
    r = h[:3]
    psi = h[3:]

    H = np.zeros((4, 4), dtype=h.dtype)
    H[:3, :3] = Exp_SO3(psi)
    H[:3, 3] = T_SO3(psi).T @ r
    H[3, 3] = 1.0

    return H


def Exp_SE3_h(h: np.ndarray) -> np.ndarray:
    r = h[:3]
    psi = h[3:]

    H_h = np.zeros((4, 4, 6), dtype=h.dtype)
    H_h[:3, :3, 3:] = Exp_SO3_psi(psi)
    H_h[:3, 3, 3:] = np.einsum("l,lik->ik", r, T_SO3_psi(psi))
    H_h[:3, 3, :3] = T_SO3(psi).T
    return H_h

    # from cardillo.math import approx_fprime
    # H_h_num =  approx_fprime(h, Exp_SE3, method="cs", eps=1.0e-10)
    # diff = H_h - H_h_num
    # error = np.linalg.norm(diff)
    # if error > 1.0e-10:
    #     print(f"error Exp_SE3_h: {error}")
    # return H_h_num


def Log_SE3(H: np.ndarray) -> np.ndarray:
    A = H[:3, :3]
    r = H[:3, 3]
    psi = Log_SO3(A)
    h = np.concatenate((T_SO3_inv(psi).T @ r, psi))
    return h


def Log_SE3_H(H: np.ndarray) -> np.ndarray:
    A = H[:3, :3]
    r = H[:3, 3]
    psi = Log_SO3(A)
    psi_A = Log_SO3_A(A)
    h_H = np.zeros((6, 4, 4), dtype=H.dtype)
    h_H[:3, :3, :3] = np.einsum("l,lim,mjk", r, T_SO3_inv_psi(psi), psi_A)
    h_H[:3, :3, 3] = T_SO3_inv(psi).T
    h_H[3:, :3, :3] = psi_A
    return h_H

    # h_H_num = approx_fprime(H, Log_SE3, method="cs", eps=1.0e-10)
    # diff = h_H - h_H_num
    # error = np.linalg.norm(diff)
    # if error > 1.0e-10:
    #     print(f"error Log_SE3_H: {error}")
    # return h_H_num


def U(a, b):
    a_tilde = ax2skew(a)

    b2 = b @ b
    if b2 > 0:
        abs_b = np.sqrt(b2)
        alpha = np.sin(abs_b) / abs_b
        beta = 2.0 * (1.0 - np.cos(abs_b)) / b2

        b_tilde = ax2skew(b)

        # Sonneville2014 (A.12); how is this related to Park2005 (20) and (21)?
        return (
            -0.5 * beta * a_tilde
            + (1.0 - alpha) * (a_tilde @ b_tilde + b_tilde @ a_tilde) / b2
            + ((b @ a) / b2)
            * (
                (beta - alpha) * b_tilde
                + (0.5 * beta - 3.0 * (1.0 - alpha) / b2) * b_tilde @ b_tilde
            )
        )
    else:
        return -0.5 * a_tilde  # Soneville2014


def T_SE3(h: np.ndarray) -> np.ndarray:
    r = h[:3]
    psi = h[3:]

    T = np.zeros((6, 6), dtype=h.dtype)
    T[:3, :3] = T[3:, 3:] = T_SO3(psi)
    T[:3, 3:] = U(r, psi)
    return T


class A_IK_basic:
    """Basic rotations in Euclidean space."""

    def __init__(self, phi: float):
        self.phi = phi
        self.sp = np.sin(phi)
        self.cp = np.cos(phi)

    def x(self) -> np.ndarray:
        """Rotation around x-axis."""
        # fmt: off
        return np.array([[1,       0,        0],
                         [0, self.cp, -self.sp],
                         [0, self.sp,  self.cp]])
        # fmt: on

    def dx(self) -> np.ndarray:
        """Derivative of Rotation around x-axis."""
        # fmt: off
        return np.array([[0,        0,        0],
                         [0, -self.sp, -self.cp],
                         [0,  self.cp, -self.sp]])
        # fmt: on

    def y(self) -> np.ndarray:
        """Rotation around y-axis."""
        # fmt: off
        return np.array([[ self.cp, 0, self.sp],
                         [       0, 1,       0],
                         [-self.sp, 0, self.cp]])
        # fmt: on

    def dy(self) -> np.ndarray:
        """Derivative of Rotation around y-axis."""
        # fmt: off
        return np.array([[-self.sp, 0,  self.cp],
                         [       0, 0,        0],
                         [-self.cp, 0, -self.sp]])
        # fmt: on

    def z(self) -> np.ndarray:
        """Rotation around z-axis."""
        # fmt: off
        return np.array([[self.cp, -self.sp, 0],
                         [self.sp,  self.cp, 0],
                         [      0,        0, 1]])
        # fmt: on

    def dz(self) -> np.ndarray:
        """Derivative of Rotation around z-axis."""
        # fmt: off
        return np.array([[-self.sp,  -self.cp, 0],
                         [  self.cp, -self.sp, 0],
                         [        0,        0, 0]])
        # fmt: on


def Spurrier(R: np.ndarray) -> np.ndarray:
    """
    Spurrier's algorithm to extract the unit quaternion from a given rotation
    matrix, see Spurrier19978, Simo1986 Table 12 and Crisfield1997 Section 16.10.

    References
    ----------
    Spurrier19978: https://arc.aiaa.org/doi/10.2514/3.57311 \\
    Simo1986: https://doi.org/10.1016/0045-7825(86)90079-4 \\
    Crisfield1997: http://inis.jinr.ru/sl/M_Mathematics/MN_Numerical%20methods/MNf_Finite%20elements/Crisfield%20M.A.%20Vol.2.%20Non-linear%20Finite%20Element%20Analysis%20of%20Solids%20and%20Structures..%20Advanced%20Topics%20(Wiley,1996)(ISBN%20047195649X)(509s).pdf
    """
    trace = R[0, 0] + R[1, 1] + R[2, 2]

    A = np.array([trace, R[0, 0], R[1, 1], R[2, 2]])
    idx = A.argmax()
    a = A[idx]

    if idx > 0:
        i = idx - 1
        # make i, j, k a cyclic permutation of 0, 1, 2
        i, j, k = np.roll(np.arange(3), -i)

        q = np.zeros(4)
        q[i + 1] = sqrt(0.5 * a + 0.25 * (1 - trace))
        q[0] = 0.25 * (R[k, j] - R[j, k]) / q[i + 1]
        q[j + 1] = 0.25 * (R[j, i] + R[i, j]) / q[i + 1]
        q[k + 1] = 0.25 * (R[k, i] + R[i, k]) / q[i + 1]
    else:
        q0 = 0.5 * sqrt(1 + trace)
        q1 = 0.25 * (R[2, 1] - R[1, 2]) / q0
        q2 = 0.25 * (R[0, 2] - R[2, 0]) / q0
        q3 = 0.25 * (R[1, 0] - R[0, 1]) / q0
        q = np.array([q0, q1, q2, q3])

    return q


def quat2axis_angle(Q: np.ndarray) -> np.ndarray:
    """Extract the rotation vector psi for a given quaterion Q = [q0, q] in
    accordance with Wiki2021.

    References
    ----------
    Wiki2021: https://en.wikipedia.org/wiki/Quaternions_and_spatial_rotation#Recovering_the_axis-angle_representation
    """
    q0, vq = Q[0], Q[1:]
    q = norm(vq)
    if q > 0:
        axis = vq / q
        angle = 2 * atan2(q, q0)
        return angle * axis
    else:
        return np.zeros(3)


<<<<<<< HEAD
=======
# TODO: Remove these function since they are already replaced by the ones above.
if False:

    def rodriguez(psi: np.ndarray) -> np.ndarray:
        """Axis-angle rotation, see Crisfield1999 above (4.1).

        References
        ----------
        Crisfield1999: https://doi.org/10.1098/rspa.1999.0352
        """
        angle = norm(psi)
        if angle > 0:
            sa = np.sin(angle)
            ca = np.cos(angle)
            psi_tilde = ax2skew(psi)
            return (
                np.eye(3)
                + (sa / angle) * psi_tilde
                + ((1.0 - ca) / (angle**2)) * psi_tilde @ psi_tilde
            )
        else:
            return np.eye(3)

    def rodriguez_der(psi: np.ndarray) -> np.ndarray:
        """Derivative of the axis-angle rotation, see Crisfield1999 above (4.1). 
        Derivations and final results are given in 

        References
        ----------
        Crisfield1999: https://doi.org/10.1098/rspa.1999.0352 \\
        Gallego2015: https://doi.org/10.1007/s10851-014-0528-x
        """
        angle = norm(psi)

        # Gallego2015 (9)
        R_psi = np.zeros((3, 3, 3))
        if angle > 0:
            R = rodriguez(psi)
            eye_R = np.eye(3) - R
            psi_tilde = ax2skew(psi)
            angle2 = angle * angle
            for i in range(3):
                R_psi[:, :, i] = (
                    (psi[i] * psi_tilde + ax2skew(cross3(psi, eye_R[:, i])))
                    @ R
                    / angle2
                )
        else:
            # Derivative at the identity, see Gallego2015 Section 3.3
            for i in range(3):
                R_psi[:, :, i] = ax2skew(ei(i))

        return R_psi

    def tangent_map(psi: np.ndarray) -> np.ndarray:
        """Tangent map, see Crisfield1999 (4.2). Different forms are found in 
        Cardona1988 (38), Ibrahimbegovic1995 (14b) and Barfoot2014 (98). Actually 
        in Ibrahimbegovic1995 and Barfoot2014 T^T is shown!

        References
        ----------
        Crisfield1999: https://doi.org/10.1098/rspa.1999.0352 \\
        Cardona1988: https://doi.org/10.1002/nme.1620261105 \\
        Ibrahimbegovic1995: https://doi.org/10.1002/nme.1620382107 \\
        Barfoot2014: https://doi.org/10.1109/TRO.2014.2298059
        """
        angle = norm(psi)
        if angle > 0:
            sa = np.sin(angle)
            ca = np.cos(angle)
            T = (
                (sa / angle) * np.eye(3)
                - ((1.0 - ca) / angle**2) * ax2skew(psi)
                + ((1.0 - sa / angle) / angle**2) * np.outer(psi, psi)
            )
            return T
        else:
            return np.eye(3)

    def inverse_tangent_map(psi: np.ndarray) -> np.ndarray:
        """Inverse tangent map, see Cardona1988 (45), Ibrahimbegovic1995 (28) and Barfoot2014 (99).
        Actually in Ibrahimbegovic1995 and Barfoot2014 T^{-T} is shown!

        References
        ----------
        Cardona1988: https://doi.org/10.1002/nme.1620261105 \\
        Ibrahimbegovic1995: https://doi.org/10.1002/nme.1620382107 \\
        Barfoot2014: https://doi.org/10.1109/TRO.2014.2298059
        """
        angle = norm(psi)
        if angle > 0:
            ta = tan(angle / 2)
            T_inv = (
                (angle / (2 * ta)) * np.eye(3)
                + 0.5 * ax2skew(psi)
                + (1 - (angle / 2) / ta) * np.outer(psi / angle, psi / angle)
            )
            return T_inv
        else:
            return np.eye(3)  # Cardona1988 after (46)

    def tangent_map_s(psi: np.ndarray, psi_s: np.ndarray) -> np.ndarray:
        """Derivative of tangent map w.r.t. arc length coordinate s, see
        Ibrahimbegović1995 (71). Actually in Ibrahimbegovic1995 (28) T_s^{T}
        is shown!

        References
        ----------
        Ibrahimbegovic1995: https://doi.org/10.1002/nme.1620382107
        """
        angle = norm(psi)
        if angle > 0:
            sa = np.sin(angle)
            ca = np.cos(angle)
            c1 = (angle * ca - sa) / angle**3
            c2 = (angle * sa + 2 * ca - 2) / angle**4
            c3 = (3 * sa - 2 * angle - angle * ca) / angle**5
            c4 = (1 - ca) / angle**2
            c5 = (angle - sa) / angle**3

            return (
                c1 * np.outer(psi_s, psi)
                + c2 * np.outer(cross3(psi, psi_s), psi)
                + c3 * (psi @ psi_s) * np.outer(psi, psi)
                - c4 * ax2skew(psi_s)
                + c5 * (psi @ psi_s) * np.eye(3)
                + c5 * np.outer(psi, psi_s)
            ).T  #  transpose of Ibrahimbegović1995 (71)
        else:
            return np.zeros((3, 3))  # Cardona1988 after (46)

    def rodriguez_inv(R: np.ndarray) -> np.ndarray:
        # trace = R[0, 0] + R[1, 1] + R[2, 2]
        # psi = acos(0.5 * (trace - 1.))
        # if psi > 0:
        #     return skew2ax(0.5 * psi / np.sin(psi) * (R - R.T))
        # else:
        #     return np.zeros(3, dtype=float)

        return quat2axis_angle(Spurrier(R))

        # # alternative formulation using scipy's Rotation module
        # from scipy.spatial.transform import Rotation
        # return Rotation.from_matrix(R).as_rotvec()


>>>>>>> 5fec4220
def smallest_rotation(
    J_a: np.ndarray, J_b: np.ndarray, normalize: bool = True
) -> np.ndarray:
<<<<<<< HEAD
    """In Crisfield1996 16.13 (16.103) and (16.104) the rotation matrix R is
    introduced that rotates an unit vector a0 / ||a0|| to another unit vector
    a / ||a||, i.e.,

        (a / ||a||) = R @ (a0 / ||a0||).

    Let e_x^J := a0 / ||a0|| and e_x^K := a / ||a||. The corresponding
    transformation matrix to R is given by A_JK = J_R.T. Thus, this implements
    the transposed of Crisfield1996.

    This rotation is sometimes referred to 'smallest rotation'.
=======
    """Compute the transformation matrix A_JK in accordance with 
    {}_J a = A_JK {}_J b. This is sometimes referred to 'smallest rotation',
    see Crisield1996 Section 16.13. Both vectors are normalized if 
    normalize=True is used.

    This tranformation has a singularity for {}_J b = -{}_J a. This can be 
    overcome using a singular value decomposition that determines the rotation 
    axis, see Eigen3.
>>>>>>> 5fec4220

    References
    ----------
    Crisfield1996: http://inis.jinr.ru/sl/M_Mathematics/MN_Numerical%20methods/MNf_Finite%20elements/Crisfield%20M.A.%20Vol.2.%20Non-linear%20Finite%20Element%20Analysis%20of%20Solids%20and%20Structures..%20Advanced%20Topics%20(Wiley,1996)(ISBN%20047195649X)(509s).pdf \\
    Eigen3: https://gitlab.com/libeigen/eigen/-/blob/master/Eigen/src/Geometry/Quaternion.h#L633-669
    """
    if normalize:
<<<<<<< HEAD
        a0 = a0 / norm(a0)
        a = a / norm(a)

    # ########################
    # # Crisfield1996 (16.104)
    # ########################
    # e = cross3(a0, a)
    # e_tilde = ax2skew(e)
    # return np.eye(3) + e_tilde + (e_tilde @ e_tilde) / (1 + a0 @ a)

    ########################
    # Crisfield1996 (16.105)
    ########################
    cos_psi = a0 @ a
    denom = 1.0 + cos_psi
    e = cross3(a0, a)
    return cos_psi * np.eye(3, dtype=e.dtype) + ax2skew(e) + np.outer(e, e) / denom


# TODO: This function should not normalize!
def Exp_SO3_quat(p):
    """Exponential mapping defined by (non unit) quaternion, see Egeland2002 (6.199).
=======
        J_a = J_a / norm(J_a)
        J_b = J_b / norm(J_b)

    cos_psi = J_a @ J_b
    denom = 1.0 + cos_psi
    # TODO: What is a good singular value her?
    # if denom > 0:
    if denom > 1e-6:
        e = cross3(J_a, J_b)
        return cos_psi * np.eye(3) + ax2skew(e) + np.outer(e, e) / denom
    else:
        M = np.vstack((J_a, J_b))
        _, _, Vh = np.linalg.svd(M)
        axis = Vh[2]
        cos_psi = np.clip(cos_psi, -1, 1)
        psi = np.arccos(cos_psi)
        return Exp_SO3(psi * axis)


##########################################
# TODO: Refactor these and add references!
##########################################
def Exp_SO3_quat(p):
    """Exponential mapping defined by (non unit) quaternion, see Egeland2002 (6.199).

    References:
    -----------
    Egenland2002: https://folk.ntnu.no/oe/Modeling%20and%20Simulation.pdf
    """
    # p_ = p / norm(p)
    p_ = p
    v_p_tilde = ax2skew(p_[1:])
    return np.eye(3, dtype=p.dtype) + 2.0 * (v_p_tilde @ v_p_tilde + p_[0] * v_p_tilde)


def Exp_SO3_quat_p(p):
    norm_p = norm(p)
    q = p / norm_p
    v_q_tilde = ax2skew(q[1:])
    v_q_tilde_v_q = ax2skew_a()
    q_p = np.eye(4) / norm_p - np.outer(p, p) / (norm_p**3)

    A_q = np.zeros((3, 3, 4), dtype=p.dtype)
    A_q[:, :, 0] = 2 * v_q_tilde
    A_q[:, :, 1:] += np.einsum("ijk,jl->ilk", v_q_tilde_v_q, 2 * v_q_tilde)
    A_q[:, :, 1:] += np.einsum("ij,jkl->ikl", 2 * v_q_tilde, v_q_tilde_v_q)
    A_q[:, :, 1:] += 2 * (q[0] * v_q_tilde_v_q)

    return np.einsum("ijk,kl->ijl", A_q, q_p)


Log_SO3_quat = Spurrier


def T_SO3_quat(P):
    """Tangent map for unit quaternion. See Egeland2002, (6.327).

    References:
    -----------
    Egenland2002: https://folk.ntnu.no/oe/Modeling%20and%20Simulation.pdf
    """
    p0 = P[0]
    p = P[1:]
    return 2 * np.hstack((-p[:, None], p0 * np.eye(3) - ax2skew(p)))


def T_SO3_inv_quat(P):
    """Inverse tangent map for unit quaternion. See Egeland2002, (6.329) and
    (6.330).

    References:
    -----------
    Egenland2002: https://folk.ntnu.no/oe/Modeling%20and%20Simulation.pdf
    """
    p0 = P[0]
    p = P[1:]
    return 0.5 * np.vstack((-p.T, p0 * np.eye(3, dtype=P.dtype) + ax2skew(p)))


def T_SO3_inv_quat_P():
    Q_p = np.zeros((4, 3, 4), dtype=float)
    Q_p[0, :, 1:] = -0.5 * np.eye(3, dtype=float)
    Q_p[1:, :, 0] = 0.5 * np.eye(3, dtype=float)
    Q_p[1:, :, 1:] = 0.5 * ax2skew_a()
    return Q_p


def quatprod(P, Q):
    """Quaternion product, see Egeland2002 (6.190).

    References:
    -----------
    Egenland2002: https://folk.ntnu.no/oe/Modeling%20and%20Simulation.pdf
    """
    p0 = P[0]
    p = P[1:]
    q0 = Q[0]
    q = Q[1:]

    z0 = p0 * q0 - p @ q
    z = p0 * q + q0 * p + cross3(p, q)
    return np.array([z0, *z])


def quat_conjugate(P):
    """Conjugate or inverse quaternion, see Egeland2002 (6.188).

    References:
    -----------
    Egenland2002: https://folk.ntnu.no/oe/Modeling%20and%20Simulation.pdf
    """
    return np.array([P[0], *(-P[1:])])


def quat2mat(p):
    p0, p1, p2, p3 = p
    # fmt: off
    return np.array([
        [p0, -p1, -p2, -p3], 
        [p1,  p0, -p3,  p2], 
        [p2,  p3,  p0, -p1], 
        [p3, -p2,  p1,  p0]]
    )
    # fmt: on


def quat2mat(p):
    p0, p1, p2, p3 = p
    # fmt: off
    return np.array([
        [p0, -p1, -p2, -p3], 
        [p1,  p0, -p3,  p2], 
        [p2,  p3,  p0, -p1], 
        [p3, -p2,  p1,  p0]]
    )
    # fmt: on


def quat2mat_p(p):
    A_p = np.zeros((4, 4, 4))
    A_p[:, :, 0] = np.eye(4)
    A_p[0, 1:, 1:] = -np.eye(3)
    A_p[1:, 0, 1:] = np.eye(3)
    A_p[1:, 1:, 1:] = ax2skew_a()

    return A_p


def quat2rot(p):
    """Rotation matrix defined by (non unit) quaternion, see Egeland2002 (6.199).
>>>>>>> 5fec4220

    References:
    -----------
    Egenland2002: https://folk.ntnu.no/oe/Modeling%20and%20Simulation.pdf
    """
    p_ = p / norm(p)
    v_p_tilde = ax2skew(p_[1:])
    return np.eye(3, dtype=p.dtype) + 2.0 * (v_p_tilde @ v_p_tilde + p_[0] * v_p_tilde)
    skew = ax2skew(p[1:])
    A_IK = np.eye(3, dtype=p.dtype) + (p_[0] * skew + skew @ skew) * 2.0 / (p @ p)


if __name__ == "__main__":
    Q = np.random.rand(4)
    A_IK = quat2rot(Q)


# TODO: This function should not normalize!
def Exp_SO3_quat_p(p):
    norm_p = norm(p)
    q = p / norm_p
    v_q_tilde = ax2skew(q[1:])
    v_q_tilde_v_q = ax2skew_a()
    q_p = np.eye(4) / norm_p - np.outer(p, p) / (norm_p**3)

    A_q = np.zeros((3, 3, 4), dtype=p.dtype)
    A_q[:, :, 0] = 2 * v_q_tilde
    A_q[:, :, 1:] += np.einsum("ijk,jl->ilk", v_q_tilde_v_q, 2 * v_q_tilde)
    A_q[:, :, 1:] += np.einsum("ij,jkl->ikl", 2 * v_q_tilde, v_q_tilde_v_q)
    A_q[:, :, 1:] += 2 * (q[0] * v_q_tilde_v_q)

    Exp_SO3_quat_p = np.einsum("ijk,kl->ijl", A_q, q_p)
    return Exp_SO3_quat_p

    # from cardillo.math import approx_fprime
    # Exp_SO3_quat_p_num = approx_fprime(p, Exp_SO3_quat, method="3-point", eps=1e-6)
    # diff = Exp_SO3_quat_p - Exp_SO3_quat_p_num
    # error = np.linalg.norm(diff)
    # print(f"error Exp_SO3_quat_p: {error}")
    # return Exp_SO3_quat_p_num

<<<<<<< HEAD

Log_SO3_quat = Spurrier


def T_SO3_inv_quat(P):
    """Inverse tangent map for unit quaternion. See Egeland2002, (6.329) and
    (6.330).

    References:
    -----------
    Egenland2002: https://folk.ntnu.no/oe/Modeling%20and%20Simulation.pdf
    """
    p0 = P[0]
    p = P[1:]
    return 0.5 * np.vstack((-p.T, p0 * np.eye(3, dtype=P.dtype) + ax2skew(p)))


def T_SO3_inv_quat_P():
    Q_p = np.zeros((4, 3, 4), dtype=float)
    Q_p[0, :, 1:] = -0.5 * np.eye(3, dtype=float)
    Q_p[1:, :, 0] = 0.5 * np.eye(3, dtype=float)
    Q_p[1:, :, 1:] = 0.5 * ax2skew_a()
    return Q_p


def quatprod(P, Q):
    """Quaternion product, see Egeland2002 (6.190).

    References:
    -----------
    Egenland2002: https://folk.ntnu.no/oe/Modeling%20and%20Simulation.pdf
    """
    p0 = P[0]
    p = P[1:]
    q0 = Q[0]
    q = Q[1:]

    z0 = p0 * q0 - p @ q
    z = p0 * q + q0 * p + cross3(p, q)
    return np.array([z0, *z])


=======
>>>>>>> 5fec4220
def axis_angle2quat(axis, angle):
    n = axis / norm(axis)
    return np.concatenate([[np.cos(angle / 2)], np.sin(angle / 2) * n])<|MERGE_RESOLUTION|>--- conflicted
+++ resolved
@@ -1,12 +1,6 @@
-from __future__ import annotations
 import numpy as np
-<<<<<<< HEAD
-from math import sqrt, atan2
-from cardillo.math import norm, cross3, ax2skew, trace3, ax2skew_a, LeviCivita3
-=======
 from math import sin, cos, tan, sqrt, atan2
 from cardillo.math import norm, cross3, ax2skew, trace3, ax2skew_a, ei, LeviCivita3
->>>>>>> 5fec4220
 
 # for small angles we use first order approximations of the equations since
 # most of the SO(3) and SE(3) equations get singular for psi -> 0.
@@ -49,22 +43,6 @@
     Gallego2015: https://doi.org/10.1007/s10851-014-0528-x
     """
     angle = norm(psi)
-
-    # # Gallego2015 (9)
-    # A_psi = np.zeros((3, 3, 3), dtype=float)
-    # if isclose(angle, 0.0):
-    #     # Derivative at the identity, see Gallego2015 Section 3.3
-    #     for i in range(3):
-    #         A_psi[:, :, i] = ax2skew(ei(i))
-    # else:
-    #     A = Exp_SO3(psi)
-    #     eye_A = np.eye(3) - A
-    #     psi_tilde = ax2skew(psi)
-    #     angle2 = angle * angle
-    #     for i in range(3):
-    #         A_psi[:, :, i] = (
-    #             (psi[i] * psi_tilde + ax2skew(cross3(psi, eye_A[:, i]))) @ A / angle2
-    #         )
 
     A_psi = np.zeros((3, 3, 3), dtype=psi.dtype)
     if angle > angle_singular:
@@ -118,14 +96,6 @@
 
     return A_psi
 
-    # from cardillo.math import approx_fprime
-    # A_psi_num = approx_fprime(psi, Exp_SO3, method="cs", eps=1.0e-10)
-    # diff = A_psi - A_psi_num
-    # error = np.linalg.norm(diff)
-    # # if error > 1.0e-10:
-    # print(f"error Exp_SO3_psi: {error}")
-    # return A_psi_num
-
 
 def Log_SO3(A: np.ndarray) -> np.ndarray:
     ca = 0.5 * (trace3(A) - 1.0)
@@ -140,16 +110,7 @@
     ], dtype=A.dtype)
     # fmt: on
 
-    # print(f"Remove this again!")
-    # psi = np.random.rand(3)
-    # psi *= np.pi / norm(psi)
-    # A = Exp_SO3(psi)
-    # P = Spurrier(A)
-    # psi_extracted1 = quat2axis_angle(P)
-    # psi_extracted2 = Log_SO3(A)
-
-    if angle > angle_singular:
-        # psi *= angle / np.sin(angle)
+    if angle > angle_singular:
         psi *= angle / np.sqrt(1.0 - ca * ca)
     return psi
 
@@ -189,12 +150,6 @@
         psi_A[0, 1, 2] = psi_A[1, 2, 0] = psi_A[2, 0, 1] = -0.5
 
     return psi_A
-
-    # psi_A_num = approx_fprime(A, Log_SO3, method="cs", eps=1.0e-10)
-    # diff = psi_A - psi_A_num
-    # error = np.linalg.norm(diff)
-    # print(f"error Log_SO3_A: {error}")
-    # return psi_A_num
 
 
 def T_SO3(psi: np.ndarray) -> np.ndarray:
@@ -212,17 +167,6 @@
             - beta2 * psi_tilde
             + ((1.0 - alpha) / angle2) * psi_tilde @ psi_tilde
         )
-
-        # # Barfoot2014 (98), actually its the transposed!
-        # sa = np.sin(angle)
-        # ca = np.cos(angle)
-        # sinc = sa / angle
-        # n = psi / angle
-        # return (
-        #     sinc * np.eye(3, dtype=float)
-        #     - ((1.0 - ca) / angle) * ax2skew(n)
-        #     + (1.0 - sinc) * np.outer(n, n)
-        # )
     else:
         # first order approximation
         return np.eye(3, dtype=float) - 0.5 * ax2skew(psi)
@@ -277,23 +221,9 @@
 
     return T_SO3_psi
 
-    # from cardillo.math import approx_fprime
-    # T_SO3_psi_num = approx_fprime(psi, T_SO3, method="cs", eps=1.0e-10)
-    # # T_SO3_psi_num = approx_fprime(psi, T_SO3, method="3-point", eps=1.0e-6)
-    # diff = T_SO3_psi - T_SO3_psi_num
-    # error = np.linalg.norm(diff)
-    # if error > 1.0e-8:
-    #     print(f"error T_SO3_psi: {error}")
-    #     # print(f"error psi: {psi}")
-    # return T_SO3_psi_num
-
 
 def T_SO3_dot(psi: np.ndarray, psi_dot: np.ndarray) -> np.ndarray:
-<<<<<<< HEAD
     """Derivative of tangent map w.r.t. scalar argument of rotation vector, see
-=======
-    """Derivative of tangent map w.r.t. scalar argument of rotationv ector, see
->>>>>>> 5fec4220
     Ibrahimbegović1995 (71). Actually in Ibrahimbegovic1995 (28) T_s^{T}
     is shown!
 
@@ -335,16 +265,6 @@
             + 0.5 * psi_tilde
             + ((1.0 - gamma) / angle2) * psi_tilde @ psi_tilde
         )
-
-        # # Barfoot2014 (98), actually its the transposed!
-        # angle2 = 0.5 * angle
-        # cot = 1.0 / tan(angle2)
-        # n = psi / angle
-        # return (
-        #     angle2 * cot * np.eye(3, dtype=float)
-        #     + angle2 * ax2skew(n)
-        #     + (1.0 - angle2 * cot) * np.outer(n, n)
-        # )
     else:
         # first order approximation
         return np.eye(3, dtype=float) + 0.5 * psi_tilde
@@ -367,9 +287,6 @@
         gamma = 0.5 * angle * cot
         angle2 = angle * angle
         c = (1.0 - gamma) / angle2
-        # c_psi_k = (
-        #     1.0 / (4.0 * np.sin(0.5 * angle) ** 2) - cot / (2.0 * angle) - 2.0 * c
-        # ) / angle2
         gamma_psi_k = gamma / angle2 * (1.0 - gamma) - 1.0 / 4.0
         c_psi_k = (-2.0 * c - gamma_psi_k) / angle2
 
@@ -388,14 +305,6 @@
 
     return T_SO3_inv_psi
 
-    # from cardillo.math import approx_fprime
-    # T_SO3_inv_psi_num = approx_fprime(psi, T_SO3_inv, eps=1.0e-10, method="cs")
-    # diff = T_SO3_inv_psi - T_SO3_inv_psi_num
-    # error = np.linalg.norm(diff)
-    # # if error > 1.0e-10:
-    # print(f"error T_SO3_inv_psi: {error}")
-    # return T_SO3_inv_psi_num
-
 
 def SE3(A_IK: np.ndarray, r_OP: np.ndarray) -> np.ndarray:
     H = np.zeros((4, 4), dtype=np.common_type(A_IK, r_OP))
@@ -432,14 +341,6 @@
     H_h[:3, 3, 3:] = np.einsum("l,lik->ik", r, T_SO3_psi(psi))
     H_h[:3, 3, :3] = T_SO3(psi).T
     return H_h
-
-    # from cardillo.math import approx_fprime
-    # H_h_num =  approx_fprime(h, Exp_SE3, method="cs", eps=1.0e-10)
-    # diff = H_h - H_h_num
-    # error = np.linalg.norm(diff)
-    # if error > 1.0e-10:
-    #     print(f"error Exp_SE3_h: {error}")
-    # return H_h_num
 
 
 def Log_SE3(H: np.ndarray) -> np.ndarray:
@@ -461,13 +362,6 @@
     h_H[3:, :3, :3] = psi_A
     return h_H
 
-    # h_H_num = approx_fprime(H, Log_SE3, method="cs", eps=1.0e-10)
-    # diff = h_H - h_H_num
-    # error = np.linalg.norm(diff)
-    # if error > 1.0e-10:
-    #     print(f"error Log_SE3_H: {error}")
-    # return h_H_num
-
 
 def U(a, b):
     a_tilde = ax2skew(a)
@@ -616,171 +510,9 @@
         return np.zeros(3)
 
 
-<<<<<<< HEAD
-=======
-# TODO: Remove these function since they are already replaced by the ones above.
-if False:
-
-    def rodriguez(psi: np.ndarray) -> np.ndarray:
-        """Axis-angle rotation, see Crisfield1999 above (4.1).
-
-        References
-        ----------
-        Crisfield1999: https://doi.org/10.1098/rspa.1999.0352
-        """
-        angle = norm(psi)
-        if angle > 0:
-            sa = np.sin(angle)
-            ca = np.cos(angle)
-            psi_tilde = ax2skew(psi)
-            return (
-                np.eye(3)
-                + (sa / angle) * psi_tilde
-                + ((1.0 - ca) / (angle**2)) * psi_tilde @ psi_tilde
-            )
-        else:
-            return np.eye(3)
-
-    def rodriguez_der(psi: np.ndarray) -> np.ndarray:
-        """Derivative of the axis-angle rotation, see Crisfield1999 above (4.1). 
-        Derivations and final results are given in 
-
-        References
-        ----------
-        Crisfield1999: https://doi.org/10.1098/rspa.1999.0352 \\
-        Gallego2015: https://doi.org/10.1007/s10851-014-0528-x
-        """
-        angle = norm(psi)
-
-        # Gallego2015 (9)
-        R_psi = np.zeros((3, 3, 3))
-        if angle > 0:
-            R = rodriguez(psi)
-            eye_R = np.eye(3) - R
-            psi_tilde = ax2skew(psi)
-            angle2 = angle * angle
-            for i in range(3):
-                R_psi[:, :, i] = (
-                    (psi[i] * psi_tilde + ax2skew(cross3(psi, eye_R[:, i])))
-                    @ R
-                    / angle2
-                )
-        else:
-            # Derivative at the identity, see Gallego2015 Section 3.3
-            for i in range(3):
-                R_psi[:, :, i] = ax2skew(ei(i))
-
-        return R_psi
-
-    def tangent_map(psi: np.ndarray) -> np.ndarray:
-        """Tangent map, see Crisfield1999 (4.2). Different forms are found in 
-        Cardona1988 (38), Ibrahimbegovic1995 (14b) and Barfoot2014 (98). Actually 
-        in Ibrahimbegovic1995 and Barfoot2014 T^T is shown!
-
-        References
-        ----------
-        Crisfield1999: https://doi.org/10.1098/rspa.1999.0352 \\
-        Cardona1988: https://doi.org/10.1002/nme.1620261105 \\
-        Ibrahimbegovic1995: https://doi.org/10.1002/nme.1620382107 \\
-        Barfoot2014: https://doi.org/10.1109/TRO.2014.2298059
-        """
-        angle = norm(psi)
-        if angle > 0:
-            sa = np.sin(angle)
-            ca = np.cos(angle)
-            T = (
-                (sa / angle) * np.eye(3)
-                - ((1.0 - ca) / angle**2) * ax2skew(psi)
-                + ((1.0 - sa / angle) / angle**2) * np.outer(psi, psi)
-            )
-            return T
-        else:
-            return np.eye(3)
-
-    def inverse_tangent_map(psi: np.ndarray) -> np.ndarray:
-        """Inverse tangent map, see Cardona1988 (45), Ibrahimbegovic1995 (28) and Barfoot2014 (99).
-        Actually in Ibrahimbegovic1995 and Barfoot2014 T^{-T} is shown!
-
-        References
-        ----------
-        Cardona1988: https://doi.org/10.1002/nme.1620261105 \\
-        Ibrahimbegovic1995: https://doi.org/10.1002/nme.1620382107 \\
-        Barfoot2014: https://doi.org/10.1109/TRO.2014.2298059
-        """
-        angle = norm(psi)
-        if angle > 0:
-            ta = tan(angle / 2)
-            T_inv = (
-                (angle / (2 * ta)) * np.eye(3)
-                + 0.5 * ax2skew(psi)
-                + (1 - (angle / 2) / ta) * np.outer(psi / angle, psi / angle)
-            )
-            return T_inv
-        else:
-            return np.eye(3)  # Cardona1988 after (46)
-
-    def tangent_map_s(psi: np.ndarray, psi_s: np.ndarray) -> np.ndarray:
-        """Derivative of tangent map w.r.t. arc length coordinate s, see
-        Ibrahimbegović1995 (71). Actually in Ibrahimbegovic1995 (28) T_s^{T}
-        is shown!
-
-        References
-        ----------
-        Ibrahimbegovic1995: https://doi.org/10.1002/nme.1620382107
-        """
-        angle = norm(psi)
-        if angle > 0:
-            sa = np.sin(angle)
-            ca = np.cos(angle)
-            c1 = (angle * ca - sa) / angle**3
-            c2 = (angle * sa + 2 * ca - 2) / angle**4
-            c3 = (3 * sa - 2 * angle - angle * ca) / angle**5
-            c4 = (1 - ca) / angle**2
-            c5 = (angle - sa) / angle**3
-
-            return (
-                c1 * np.outer(psi_s, psi)
-                + c2 * np.outer(cross3(psi, psi_s), psi)
-                + c3 * (psi @ psi_s) * np.outer(psi, psi)
-                - c4 * ax2skew(psi_s)
-                + c5 * (psi @ psi_s) * np.eye(3)
-                + c5 * np.outer(psi, psi_s)
-            ).T  #  transpose of Ibrahimbegović1995 (71)
-        else:
-            return np.zeros((3, 3))  # Cardona1988 after (46)
-
-    def rodriguez_inv(R: np.ndarray) -> np.ndarray:
-        # trace = R[0, 0] + R[1, 1] + R[2, 2]
-        # psi = acos(0.5 * (trace - 1.))
-        # if psi > 0:
-        #     return skew2ax(0.5 * psi / np.sin(psi) * (R - R.T))
-        # else:
-        #     return np.zeros(3, dtype=float)
-
-        return quat2axis_angle(Spurrier(R))
-
-        # # alternative formulation using scipy's Rotation module
-        # from scipy.spatial.transform import Rotation
-        # return Rotation.from_matrix(R).as_rotvec()
-
-
->>>>>>> 5fec4220
 def smallest_rotation(
     J_a: np.ndarray, J_b: np.ndarray, normalize: bool = True
 ) -> np.ndarray:
-<<<<<<< HEAD
-    """In Crisfield1996 16.13 (16.103) and (16.104) the rotation matrix R is
-    introduced that rotates an unit vector a0 / ||a0|| to another unit vector
-    a / ||a||, i.e.,
-
-        (a / ||a||) = R @ (a0 / ||a0||).
-
-    Let e_x^J := a0 / ||a0|| and e_x^K := a / ||a||. The corresponding
-    transformation matrix to R is given by A_JK = J_R.T. Thus, this implements
-    the transposed of Crisfield1996.
-
-    This rotation is sometimes referred to 'smallest rotation'.
-=======
     """Compute the transformation matrix A_JK in accordance with 
     {}_J a = A_JK {}_J b. This is sometimes referred to 'smallest rotation',
     see Crisield1996 Section 16.13. Both vectors are normalized if 
@@ -789,7 +521,6 @@
     This tranformation has a singularity for {}_J b = -{}_J a. This can be 
     overcome using a singular value decomposition that determines the rotation 
     axis, see Eigen3.
->>>>>>> 5fec4220
 
     References
     ----------
@@ -797,35 +528,12 @@
     Eigen3: https://gitlab.com/libeigen/eigen/-/blob/master/Eigen/src/Geometry/Quaternion.h#L633-669
     """
     if normalize:
-<<<<<<< HEAD
-        a0 = a0 / norm(a0)
-        a = a / norm(a)
-
-    # ########################
-    # # Crisfield1996 (16.104)
-    # ########################
-    # e = cross3(a0, a)
-    # e_tilde = ax2skew(e)
-    # return np.eye(3) + e_tilde + (e_tilde @ e_tilde) / (1 + a0 @ a)
-
-    ########################
-    # Crisfield1996 (16.105)
-    ########################
-    cos_psi = a0 @ a
-    denom = 1.0 + cos_psi
-    e = cross3(a0, a)
-    return cos_psi * np.eye(3, dtype=e.dtype) + ax2skew(e) + np.outer(e, e) / denom
-
-
-# TODO: This function should not normalize!
-def Exp_SO3_quat(p):
-    """Exponential mapping defined by (non unit) quaternion, see Egeland2002 (6.199).
-=======
         J_a = J_a / norm(J_a)
         J_b = J_b / norm(J_b)
 
     cos_psi = J_a @ J_b
     denom = 1.0 + cos_psi
+
     # TODO: What is a good singular value her?
     # if denom > 0:
     if denom > 1e-6:
@@ -840,36 +548,32 @@
         return Exp_SO3(psi * axis)
 
 
-##########################################
-# TODO: Refactor these and add references!
-##########################################
 def Exp_SO3_quat(p):
-    """Exponential mapping defined by (non unit) quaternion, see Egeland2002 (6.199).
+    """Exponential mapping defined by unit quaternion, see Egeland2002 (6.199).
 
     References:
     -----------
     Egenland2002: https://folk.ntnu.no/oe/Modeling%20and%20Simulation.pdf
     """
-    # p_ = p / norm(p)
-    p_ = p
-    v_p_tilde = ax2skew(p_[1:])
-    return np.eye(3, dtype=p.dtype) + 2.0 * (v_p_tilde @ v_p_tilde + p_[0] * v_p_tilde)
-
-
-def Exp_SO3_quat_p(p):
-    norm_p = norm(p)
-    q = p / norm_p
-    v_q_tilde = ax2skew(q[1:])
-    v_q_tilde_v_q = ax2skew_a()
-    q_p = np.eye(4) / norm_p - np.outer(p, p) / (norm_p**3)
-
-    A_q = np.zeros((3, 3, 4), dtype=p.dtype)
-    A_q[:, :, 0] = 2 * v_q_tilde
-    A_q[:, :, 1:] += np.einsum("ijk,jl->ilk", v_q_tilde_v_q, 2 * v_q_tilde)
-    A_q[:, :, 1:] += np.einsum("ij,jkl->ikl", 2 * v_q_tilde, v_q_tilde_v_q)
-    A_q[:, :, 1:] += 2 * (q[0] * v_q_tilde_v_q)
-
-    return np.einsum("ijk,kl->ijl", A_q, q_p)
+    v_p_tilde = ax2skew(p[1:])
+    return np.eye(3, dtype=p.dtype) + 2.0 * (v_p_tilde @ v_p_tilde + p[0] * v_p_tilde)
+
+
+def Exp_SO3_quat_p(P):
+    """Derivative of Exp_SO3_quat with respect to P."""
+    p0, p = np.array_split(P, [1])
+    p_tilde = ax2skew(p)
+    p_tilde_v_p = ax2skew_a()
+
+    A_P = np.zeros((3, 3, 4), dtype=P.dtype)
+    A_P[:, :, 0] = 2 * p_tilde
+    A_P[:, :, 1:] = (
+        2 * p0 * p_tilde_v_p
+        + np.einsum("ijl,jk->ikl", p_tilde_v_p, 2 * p_tilde)
+        + np.einsum("ij,jkl->ikl", 2 * p_tilde, p_tilde_v_p)
+    )
+
+    return A_P
 
 
 Log_SO3_quat = Spurrier
@@ -882,9 +586,8 @@
     -----------
     Egenland2002: https://folk.ntnu.no/oe/Modeling%20and%20Simulation.pdf
     """
-    p0 = P[0]
-    p = P[1:]
-    return 2 * np.hstack((-p[:, None], p0 * np.eye(3) - ax2skew(p)))
+    p0, p = np.array_split(P, [1])
+    return 2 * np.hstack((-p.T, p0 * np.eye(3, dtype=P.dtype) - ax2skew(p)))
 
 
 def T_SO3_inv_quat(P):
@@ -895,8 +598,7 @@
     -----------
     Egenland2002: https://folk.ntnu.no/oe/Modeling%20and%20Simulation.pdf
     """
-    p0 = P[0]
-    p = P[1:]
+    p0, p = np.array_split(P, [1])
     return 0.5 * np.vstack((-p.T, p0 * np.eye(3, dtype=P.dtype) + ax2skew(p)))
 
 
@@ -915,149 +617,13 @@
     -----------
     Egenland2002: https://folk.ntnu.no/oe/Modeling%20and%20Simulation.pdf
     """
-    p0 = P[0]
-    p = P[1:]
-    q0 = Q[0]
-    q = Q[1:]
-
+    p0, p = np.array_split(P, [1])
+    q0, q = np.array_split(Q, [1])
     z0 = p0 * q0 - p @ q
     z = p0 * q + q0 * p + cross3(p, q)
     return np.array([z0, *z])
 
 
-def quat_conjugate(P):
-    """Conjugate or inverse quaternion, see Egeland2002 (6.188).
-
-    References:
-    -----------
-    Egenland2002: https://folk.ntnu.no/oe/Modeling%20and%20Simulation.pdf
-    """
-    return np.array([P[0], *(-P[1:])])
-
-
-def quat2mat(p):
-    p0, p1, p2, p3 = p
-    # fmt: off
-    return np.array([
-        [p0, -p1, -p2, -p3], 
-        [p1,  p0, -p3,  p2], 
-        [p2,  p3,  p0, -p1], 
-        [p3, -p2,  p1,  p0]]
-    )
-    # fmt: on
-
-
-def quat2mat(p):
-    p0, p1, p2, p3 = p
-    # fmt: off
-    return np.array([
-        [p0, -p1, -p2, -p3], 
-        [p1,  p0, -p3,  p2], 
-        [p2,  p3,  p0, -p1], 
-        [p3, -p2,  p1,  p0]]
-    )
-    # fmt: on
-
-
-def quat2mat_p(p):
-    A_p = np.zeros((4, 4, 4))
-    A_p[:, :, 0] = np.eye(4)
-    A_p[0, 1:, 1:] = -np.eye(3)
-    A_p[1:, 0, 1:] = np.eye(3)
-    A_p[1:, 1:, 1:] = ax2skew_a()
-
-    return A_p
-
-
-def quat2rot(p):
-    """Rotation matrix defined by (non unit) quaternion, see Egeland2002 (6.199).
->>>>>>> 5fec4220
-
-    References:
-    -----------
-    Egenland2002: https://folk.ntnu.no/oe/Modeling%20and%20Simulation.pdf
-    """
-    p_ = p / norm(p)
-    v_p_tilde = ax2skew(p_[1:])
-    return np.eye(3, dtype=p.dtype) + 2.0 * (v_p_tilde @ v_p_tilde + p_[0] * v_p_tilde)
-    skew = ax2skew(p[1:])
-    A_IK = np.eye(3, dtype=p.dtype) + (p_[0] * skew + skew @ skew) * 2.0 / (p @ p)
-
-
-if __name__ == "__main__":
-    Q = np.random.rand(4)
-    A_IK = quat2rot(Q)
-
-
-# TODO: This function should not normalize!
-def Exp_SO3_quat_p(p):
-    norm_p = norm(p)
-    q = p / norm_p
-    v_q_tilde = ax2skew(q[1:])
-    v_q_tilde_v_q = ax2skew_a()
-    q_p = np.eye(4) / norm_p - np.outer(p, p) / (norm_p**3)
-
-    A_q = np.zeros((3, 3, 4), dtype=p.dtype)
-    A_q[:, :, 0] = 2 * v_q_tilde
-    A_q[:, :, 1:] += np.einsum("ijk,jl->ilk", v_q_tilde_v_q, 2 * v_q_tilde)
-    A_q[:, :, 1:] += np.einsum("ij,jkl->ikl", 2 * v_q_tilde, v_q_tilde_v_q)
-    A_q[:, :, 1:] += 2 * (q[0] * v_q_tilde_v_q)
-
-    Exp_SO3_quat_p = np.einsum("ijk,kl->ijl", A_q, q_p)
-    return Exp_SO3_quat_p
-
-    # from cardillo.math import approx_fprime
-    # Exp_SO3_quat_p_num = approx_fprime(p, Exp_SO3_quat, method="3-point", eps=1e-6)
-    # diff = Exp_SO3_quat_p - Exp_SO3_quat_p_num
-    # error = np.linalg.norm(diff)
-    # print(f"error Exp_SO3_quat_p: {error}")
-    # return Exp_SO3_quat_p_num
-
-<<<<<<< HEAD
-
-Log_SO3_quat = Spurrier
-
-
-def T_SO3_inv_quat(P):
-    """Inverse tangent map for unit quaternion. See Egeland2002, (6.329) and
-    (6.330).
-
-    References:
-    -----------
-    Egenland2002: https://folk.ntnu.no/oe/Modeling%20and%20Simulation.pdf
-    """
-    p0 = P[0]
-    p = P[1:]
-    return 0.5 * np.vstack((-p.T, p0 * np.eye(3, dtype=P.dtype) + ax2skew(p)))
-
-
-def T_SO3_inv_quat_P():
-    Q_p = np.zeros((4, 3, 4), dtype=float)
-    Q_p[0, :, 1:] = -0.5 * np.eye(3, dtype=float)
-    Q_p[1:, :, 0] = 0.5 * np.eye(3, dtype=float)
-    Q_p[1:, :, 1:] = 0.5 * ax2skew_a()
-    return Q_p
-
-
-def quatprod(P, Q):
-    """Quaternion product, see Egeland2002 (6.190).
-
-    References:
-    -----------
-    Egenland2002: https://folk.ntnu.no/oe/Modeling%20and%20Simulation.pdf
-    """
-    p0 = P[0]
-    p = P[1:]
-    q0 = Q[0]
-    q = Q[1:]
-
-    z0 = p0 * q0 - p @ q
-    z = p0 * q + q0 * p + cross3(p, q)
-    return np.array([z0, *z])
-
-
-=======
->>>>>>> 5fec4220
 def axis_angle2quat(axis, angle):
     n = axis / norm(axis)
     return np.concatenate([[np.cos(angle / 2)], np.sin(angle / 2) * n])