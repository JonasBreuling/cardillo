--- conflicted
+++ resolved
@@ -247,10 +247,6 @@
 
 if __name__ == "__main__":
     # run(1)
-<<<<<<< HEAD
     run(2)
-=======
-    # run(2)
->>>>>>> b4955c04
     # run(3)
-    run(4)+    # run(4)