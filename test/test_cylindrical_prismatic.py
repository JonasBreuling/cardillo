import numpy as np
import matplotlib.pyplot as plt
import matplotlib.animation as animation
from scipy.integrate import solve_ivp
import pytest

from cardillo import System
from cardillo.solver import ScipyIVP, EulerBackward, MoreauClassical
from cardillo.constraints import RigidConnection, Cylindrical, Prismatic
from cardillo.discrete import Frame, RigidBodyQuaternion, RigidBodyAxisAngle, Cylinder
from cardillo.forces import Force, ScalarForceTranslational, LinearSpring, LinearDamper
from cardillo.math import (
    e1,
    Exp_SO3,
    T_SO3,
    T_SO3_psi,
    Log_SO3,
    Spurrier,
    cross3,
    ax2skew,
)

# solver parameters
t_span = (0.0, 5.0)
t0, t1 = t_span
dt = 1.0e-2

# parameters
k = 10
d = 10
g = 9.81
l = 10
m = 1
r = 0.2
C = 1 / 2 * m * r**2
A = 1 / 4 * m * r**2 + 1 / 12 * m * l**2
K_theta_S = np.diag(np.array([C, A, A]))

show = False


def run(
    joint: str,
    RigidBody,
    Solver,
    **solver_kwargs,
):
    ############################################################################
    #                   system setup
    ############################################################################

    #############
    # origin axis
    #############
    amplitude = l / 10
    omega = np.pi * 2
    e = lambda t: amplitude * np.cos(omega * t)
    e_t = lambda t: -amplitude * omega * np.sin(omega * t)
    e_tt = lambda t: -amplitude * omega * omega * np.cos(omega * t)

    n1 = np.random.rand(3)
    r_OB = lambda t: e(t) * n1
    r_OB_t = lambda t: e_t(t) * n1
    r_OB_tt = lambda t: e_tt(t) * n1

    r_OB0 = r_OB(0)

    n2 = np.random.rand(3)

    ##################
    # orientation axis
    ##################
    amplitude = 1
    omega = 0.5
    e2 = lambda t: amplitude * np.cos(omega * t)
    e2_t = lambda t: -amplitude * omega * np.sin(omega * t)
    e2_tt = lambda t: -amplitude * omega * omega * np.cos(omega * t)
    psi = lambda t: e2(t) * n2
    psi_t = lambda t: e2_t(t) * n2
    psi_tt = lambda t: e2_tt(t) * n2

    omega_IB = lambda t: T_SO3(psi(t)).T @ psi_t(t)
    omega_IB_t = lambda t: T_SO3(psi(t)).T @ psi_tt(t) + np.einsum(
        "jik,j,k->i", T_SO3_psi(psi(t)), psi_t(t), psi_t(t)
    )

    A_IB = lambda t: Exp_SO3(psi(t))
    A_IB_t = lambda t: ax2skew(omega_IB(t)) @ A_IB(t)
    A_IB_tt = lambda t: ax2skew(omega_IB_t(t)) @ A_IB(t) + ax2skew(
        omega_IB(t)
    ) @ A_IB_t(t)

    A_IB0 = A_IB(0)

    ##########################
    # other initial conditions
    ##########################
    z0 = 0
    z_dot0 = 0

    alpha0 = 0
    if joint == "Cylindrical":
        alpha_dot0 = 2
    elif joint == "Prismatic":
        alpha_dot0 = 0  # has to be zero for prismatic example
    else:
        raise NotImplementedError

    ######################
    # define contributions
    ######################
    system = System()

    frame = Frame(
        r_OP=r_OB,
        r_OP_t=r_OB_t,
        r_OP_tt=r_OB_tt,
        A_IK=A_IB,
        A_IK_t=A_IB_t,
        A_IK_tt=A_IB_tt,
    )

    B0_omega_IB0 = A_IB0.T @ omega_IB(0)
    v_P0 = (
        r_OB_t(0) + A_IB0 @ np.array([0, 0, z_dot0]) + A_IB_t(0) @ np.array([0, 0, z0])
    )

    u0 = np.array([*v_P0, *B0_omega_IB0])

    if RigidBody == RigidBodyAxisAngle:
        q0 = np.array([*r_OB0, *Log_SO3(A_IB0)])
    elif RigidBody == RigidBodyQuaternion:
        q0 = np.array([*r_OB0, *Spurrier(A_IB0)])
    else:
        raise NotImplementedError
    RB1 = RigidBody(m, K_theta_S, q0, u0)

    rigid_connection = RigidConnection(frame, RB1)

    A_IK0 = A_IB0
    r_OS0 = r_OB0 + A_IK0 @ np.array([0.5 * l, 0, z0])

    K0_omega_IK0 = A_IK0.T @ omega_IB(0) + np.array([0, 0, alpha_dot0])
    v_S0 = v_P0 + A_IK0 @ cross3(K0_omega_IK0, np.array([0.5 * l, 0, 0]))

    u0 = np.array([*v_S0, *K0_omega_IK0])
    if RigidBody == RigidBodyAxisAngle:
        q0 = np.array([*r_OS0, *Log_SO3(A_IK0)])
    elif RigidBody == RigidBodyQuaternion:
        q0 = np.array([*r_OS0, *Spurrier(A_IK0)])
    else:
        raise NotImplementedError
    RB2 = RigidBody(m, K_theta_S, q0, u0)

    f_g = Force(np.array([0, 0, -m * g]), RB2)

    if joint == "Cylindrical":
        constraint = Cylindrical(
            subsystem1=RB1,
            subsystem2=RB2,
            axis=2,
        )
    elif joint == "Prismatic":
        constraint = Prismatic(
            subsystem1=RB1,
            subsystem2=RB2,
            axis=2,
        )

    # spring force
    spring = ScalarForceTranslational(
        frame,
        RB2,
        LinearSpring(k, g_ref=0),
        LinearDamper(d),
        K_r_SP2=np.array([-0.5 * l, 0, 0]),
    )

    #################
    # assemble system
    #################

    system.add(frame, RB1, rigid_connection)
    system.add(RB2, f_g)
    system.add(constraint)
    system.add(spring)
    system.assemble()

    ############################################################################
    #                   DAE solution
    ############################################################################
    sol = Solver(system, t1, dt, **solver_kwargs).solve()
    t, q = sol.t, sol.q

    ############################################################################
    #                   post processing
    ############################################################################
    zs = np.array(
        [
            A_IB(ti)[:, 2] @ (RB2.r_OP(ti, qi[RB2.qDOF]) - r_OB(ti))
            for (ti, qi) in zip(t, q)
        ]
    )

    A_BK = np.array([A_IB(ti).T @ RB2.A_IK(ti, qi[RB2.qDOF]) for (ti, qi) in zip(t, q)])
    alphas = np.array([Log_SO3(A_BKi)[-1] for A_BKi in A_BK])
    # remove jumps of Log_SO(3)
    for i in range(1, len(alphas)):
        diff = alphas[i] - alphas[i - 1]
        if diff > np.pi:
            alphas[i:] += diff
        elif diff < -np.pi:
            alphas[i:] -= diff

    ############################################################################
    #                   reference ODE solution
    ############################################################################
    def eqm(t, y):
        z, alpha = y[:2]
        z_dot, alpha_dot = y[2:]

        sa = np.sin(alpha)
        ca = np.cos(alpha)

        e1, e2, e3 = np.eye(3)

        _A_IB = A_IB(t)
        e_x_B, e_y_B, e_z_B = _A_IB.T

        A_BK = np.array(
            [
                [ca, -sa, 0],
                [sa, ca, 0],
                [0, 0, 1],
            ],
            dtype=float,
        )
        A_KI = A_BK.T @ _A_IB.T

        J_S = np.zeros((3, 2), dtype=float)
        J_S[:, 0] = e_z_B
        J_S[:, 1] = 0.5 * l * (ca * e_y_B - sa * e_x_B)

        K_J_R = np.zeros((3, 2), dtype=float)
        K_J_R[:, 1] = e3

        M = m * (J_S.T @ J_S) + K_J_R.T @ K_theta_S @ K_J_R

        _omega_IB = omega_IB(t)

        B_r_BS = z * e3 + 0.5 * l * (ca * e1 + sa * e2)
        r_BS = _A_IB @ B_r_BS
        B_r_BS_dot = z_dot * e3 + 0.5 * l * alpha_dot * (ca * e2 - sa * e1)

        nu_S_dot = (
            r_OB_tt(t)
            + 2 * cross3(_omega_IB, _A_IB @ B_r_BS_dot)
            - _A_IB @ (0.5 * l * alpha_dot**2 * (ca * e1 + sa * e2))
            + cross3(omega_IB_t(t), r_BS)
            + cross3(_omega_IB, cross3(_omega_IB, r_BS))
        )

        K_nu_R_dot = A_KI @ omega_IB_t(t) + alpha_dot * cross3(
            _A_IB.T @ omega_IB(t), e3
        )

        h = -J_S.T @ (m * nu_S_dot + m * g * e3) - K_J_R.T @ K_theta_S @ K_nu_R_dot
        h[0] -= k * (z - z0) + k * z_dot

        u_dot = np.linalg.solve(M, h)

        dy = np.zeros_like(y)
        if joint == "Cylindrical":
            dy[:2] = y[2:]
            dy[2:] = u_dot
        else:
            dy[0] = y[2]
            dy[2] = u_dot[0]

        return dy

    y0 = np.array([z0, alpha0, z_dot0, alpha_dot0], dtype=float)
    t_eval = np.arange(t0, t1, dt)
    sol_ref = solve_ivp(eqm, t_span, y0, t_eval=t_eval, rtol=1e-10, atol=1e-10)

    t_ref, y_ref = sol_ref.t, sol_ref.y

    ############################################################################
    #                   plot
    ############################################################################
    fig, ax = plt.subplots(2, 2)

    ax[0, 0].set_title("z")
    ax[0, 0].plot(t_ref, y_ref[0], "-k", label="reference")
    ax[0, 0].plot(t, zs, "--r", label="DAE")
    ax[0, 0].grid()
    ax[0, 0].legend()

    ax[0, 1].set_title("alpha")
    ax[0, 1].plot(t_ref, y_ref[1], "-k", label="reference")
    ax[0, 1].plot(t, alphas, "--r", label="DAE")
    ax[0, 1].grid()
    ax[0, 1].legend()

    ax[1, 0].set_title("z_dot")
    ax[1, 0].plot(t_ref, y_ref[2], "-k", label="reference")
    ax[1, 0].grid()
    ax[1, 0].legend()

    ax[1, 1].set_title("alpha_dot")
    ax[1, 1].plot(t_ref, y_ref[3], "-k", label="reference")
    ax[1, 1].grid()
    ax[1, 1].legend()

    # animation
    fig = plt.figure()
    ax = fig.add_subplot(111, projection="3d")

    ax.set_xlabel("x [m]")
    ax.set_ylabel("y [m]")
    ax.set_zlabel("z [m]")
    z_min = min(-l, min(y_ref[0]))
    z_max = max(l, max(y_ref[0]))
    diff = z_max - z_min
    scale = diff
    ax.set_xlim3d(left=-scale, right=scale)
    ax.set_ylim3d(bottom=-scale, top=scale)
    ax.set_zlim3d(bottom=-scale, top=scale)

    (axis,) = ax.plot([], [], [], "-ok")
    (rod,) = ax.plot([], [], [], "-ob")

    def animate(i):
        ti = t_ref[i]
        z, alpha = y_ref[:2, i]

        _r_OB = r_OB(ti)

        _A_IB = A_IB(ti)
        e_x_B, e_y_B, e_z_B = _A_IB.T

        r_OP = _r_OB + z * e_z_B
        r_OS = r_OP + 0.5 * l * (np.cos(alpha) * e_x_B + np.sin(alpha) * e_y_B)
        r_OQ = r_OP + l * (np.cos(alpha) * e_x_B + np.sin(alpha) * e_y_B)
        x, y, z = np.array([r_OP, r_OS, r_OQ]).T

        rod.set_xdata(x)
        rod.set_ydata(y)
        rod.set_3d_properties(z)

        r0 = _r_OB + diff * e_z_B
        r1 = _r_OB - diff * e_z_B
        x, y, z = np.array([r0, _r_OB, r1]).T

        axis.set_xdata(x)
        axis.set_ydata(y)
        axis.set_3d_properties(z)

    frames = len(t_ref)
    interval = dt * 1000
    anim = animation.FuncAnimation(
        fig, animate, frames=frames, interval=interval, blit=False
    )

    if show:
        plt.show()


################################################################################
# test setup
################################################################################

solver_and_kwargs = [
    (ScipyIVP, {}),
    (MoreauClassical, {}),
    (EulerBackward, {"method": "index 1"}),
    (EulerBackward, {"method": "index 2"}),
    (EulerBackward, {"method": "index 3"}),
    (EulerBackward, {"method": "index 2 GGL"}),
<<<<<<< HEAD
    # (RadauIIa, {"dae_index": 2, "rtol": 1e-3, "atol": 1e-3, "max_step": dt}),
    # (RadauIIa, {"dae_index": "GGL", "rtol": 1e-3, "atol": 1e-3, "max_step": dt}),
=======
>>>>>>> cf7529e0
]

rigid_bodies = [
    RigidBodyQuaternion,
]

test_parameters = []

for RB in rigid_bodies:
    for SK in solver_and_kwargs:
        test_parameters.append((RB, *SK))


@pytest.mark.parametrize("RigidBody, Solver, kwargs", test_parameters)
def test_cylindrical(RigidBody, Solver, kwargs):
    run("Cylindrical", RigidBody, Solver, **kwargs)


@pytest.mark.parametrize("RigidBody, Solver, kwargs", test_parameters)
def test_prismatic(RigidBody, Solver, kwargs):
    run("Prismatic", RigidBody, Solver, **kwargs)


if __name__ == "__main__":
    show = True

    # simulations with RigidBodyAxisAngle only within tests

    #############
    # Cylindrical
    #############
    # run("Cylindrical", RigidBodyQuaternion, ScipyIVP)
    # run("Cylindrical", rigid_bodies[0], solver_and_kwargs[6][0], **solver_and_kwargs[6][1])
    run(
        "Cylindrical",
        rigid_bodies[0],
        solver_and_kwargs[7][0],
        **solver_and_kwargs[7][1],
    )

    # run("Cylindrical", RigidBodyQuaternion, MoreauClassical)

    # run("Cylindrical", RigidBodyQuaternion, EulerBackward, method="index 1")
    # run("Cylindrical", RigidBodyQuaternion, EulerBackward, method="index 2")
    # run("Cylindrical", RigidBodyQuaternion, EulerBackward, method="index 3")
    # run("Cylindrical", RigidBodyQuaternion, EulerBackward, method="index 2 GGL")

    ###########
    # Prismatic
    ###########
    # run("Prismatic", RigidBodyQuaternion, ScipyIVP)

    # run("Prismatic", RigidBodyQuaternion, MoreauClassical)

    # run("Prismatic", RigidBodyQuaternion, EulerBackward, method="index 1")
    # run("Prismatic", RigidBodyQuaternion, EulerBackward, method="index 2")
    # run("Prismatic", RigidBodyQuaternion, EulerBackward, method="index 3")
    # run("Prismatic", RigidBodyQuaternion, EulerBackward, method="index 2 GGL")<|MERGE_RESOLUTION|>--- conflicted
+++ resolved
@@ -377,11 +377,6 @@
     (EulerBackward, {"method": "index 2"}),
     (EulerBackward, {"method": "index 3"}),
     (EulerBackward, {"method": "index 2 GGL"}),
-<<<<<<< HEAD
-    # (RadauIIa, {"dae_index": 2, "rtol": 1e-3, "atol": 1e-3, "max_step": dt}),
-    # (RadauIIa, {"dae_index": "GGL", "rtol": 1e-3, "atol": 1e-3, "max_step": dt}),
-=======
->>>>>>> cf7529e0
 ]
 
 rigid_bodies = [
